"""
Module for AlgoBulls connection
"""
import inspect
import time
from collections import OrderedDict
from datetime import datetime as dt

import pandas as pd
import quantstats as qs

from .api import AlgoBullsAPI
from .exceptions import AlgoBullsAPIBadRequest
from ..constants import StrategyMode, TradingType, TradingReportType, CandleInterval, MESSAGE_REALTRADING_FORBIDDEN, AlgoBullsEngineVersion
from ..strategy.strategy_base import StrategyBase
from ..utils.func import get_valid_enum_names


class AlgoBullsConnection:
    """
    Class for AlgoBulls connection
    """

    def __init__(self):
        """
        Init method that is used while creating an object of this class
        """
        self.api = AlgoBullsAPI(self)
        self.backtesting_pnl_data = None
        self.papertrade_pnl_data = None

    @staticmethod
    def get_authorization_url():
        """
        Fetch the authorization URL

        Returns:
            Authorization URL
        """
        url = 'https://app.algobulls.com/user/login'
        print(f'Please login to this URL with your AlgoBulls credentials and get your developer access token: {url}')

    @staticmethod
    def get_token_url():
        """
        Fetch the token URL

        Returns:
            Token URL
        """
        url = 'https://app.algobulls.com/settings?section=developerOptions'
        print(f'Please login to this URL to get your unique token: {url}')

    def set_access_token(self, access_token):
        """
        Set the access token

        Args:
            access_token: access token

        Returns:
            None
        """
        assert isinstance(access_token, str), f'Argument "access_token" should be a string'
        self.api.set_access_token(access_token)

    def create_strategy(self, strategy, overwrite=False, strategy_code=None, abc_version=None):
        """
        Method to upload new strategy.

        All strategies are unique by name, per customer.
        If customer tries to upload strategy with the same name as an already existing strategy -
        if overwrite is False:
            - AlgoBullsAPIBadRequest Exception will be thrown. No change would be done in the backend database.
        If overwrite is True,
            - Existing strategy with strategy_name would be overwritten. No exception will be thrown.
        If abc_version is not None,
            - Create strategy for specific version
        else:
            - Create strategy for latest version

        Args:
            strategy: A strategy
            overwrite: A boolean variable
            strategy_code: Strategy code
            abc_version: ABC version
        """

        # Sanity checks
        assert issubclass(strategy, StrategyBase), f'strategy should be a subclass of class StrategyBase. Got class of type: type{strategy}'
        assert hasattr(strategy, 'name'), f'Strategy name not defined'

        # Validate class by creating an instance
        # Todo: Temporarily disabling strategy validation for this bug fix: Validating strategy which has assert checks for strategy parameters to be of specific type (say 'int') fails with TypeError.
        #       In future, if assert checks can be taken care of dynamically, turn this validation ON.
        # print('Validating Strategy...')
        # strategy()

        # Get source code, and upload as new strategy (if strategy_code is None) else edit same strategy
        strategy_name = strategy.name if isinstance(strategy.name, str) else strategy.name()
        strategy_details = inspect.getsource(strategy)
        versions_supported = strategy.versions_supported() if hasattr(strategy, 'versions_supported') else AlgoBullsEngineVersion.VERSION_3_3_0

        if abc_version is None:
            if isinstance(versions_supported, list):
                _abc_version = versions_supported[0].value  # Take the first version
            else:
                _abc_version = versions_supported.value
        else:
            _abc_version = abc_version.value

        if overwrite is False:
            response = self.api.create_strategy(strategy_name=strategy_name, strategy_details=strategy_details, abc_version=_abc_version)
        else:
            response = None
            if strategy_code:
                _strategy_code = strategy_code
            else:
                _ = self.get_all_strategies(return_as_dataframe=False)
                try:
                    _strategy_code = {_dict['strategyName']: _dict['strategyCode'] for _dict in _}[strategy_name]
                    response = self.api.update_strategy(strategy_code=_strategy_code, strategy_name=strategy_name, strategy_details=strategy_details, abc_version=_abc_version)

                except KeyError:
                    response = self.api.create_strategy(strategy_name=strategy_name, strategy_details=strategy_details,
                                                        abc_version=_abc_version)
        return response

    def get_all_strategies(self, return_as_dataframe=True):
        """
        Fetch all available strategies

        Args:
            return_as_dataframe: If true, strategies returned as a Dataframe else returned as JSON

        Returns:
            list of available strategies
        """
        response = self.api.get_all_strategies()
        if isinstance(response['data'], list):
            _ = response['data']
            return pd.DataFrame(_) if return_as_dataframe else _
        else:
            return response

    def get_strategy_details(self, strategy_code):
        """
        Fetch the strategy details of a particular strategy

        Args:
            strategy_code: strategy code

        Returns:
            strategy program / code
        """
        assert isinstance(strategy_code, str), f'Argument "strategy_code" should be a string'

        try:
            response = self.api.get_strategy_details(strategy_code)
            strategy_code = response['data']
            return strategy_code
        except AlgoBullsAPIBadRequest:
            print(f'ERROR: No strategy found with ID: {strategy_code}')

    def search_instrument(self, instrument, exchange='NSE'):
        """
        Search for an instrument

        Args:
            instrument: instrument key
            exchange: exchange, default is 'NSE'

        Returns:
            A list of matching instruments
        """
        assert isinstance(instrument, str), f'Argument "instrument" should be a string'
        response = self.api.search_instrument(instrument, exchange=exchange).get('data')
        return response

    def delete_previous_trades(self, strategy):
        """
        Delete all the previous trades and clear the pnl table

        Args:
            strategy: Strategy code
        """
<<<<<<< HEAD

        for i in range(30):
            try:
                response = self.api.delete_previous_trades(strategy)
                print(response, response.status_code)
                if response.status_code == 200:
                    print(f'Previous trades deleted successfully for strategy : {strategy}')
                    break
            except TimeoutError:
                print('deleting previous trades ...')
                time.sleep(1)
                continue
            except Exception as e:
                print(f'There was an error while deleting previous trades of strategy {strategy}. Error : {e}')
=======
        response = self.api.delete_previous_trades(strategy)
        if response['data'] != 'success':
            print(f'Deletion of previous trade data for strategy "{strategy}" may not have been successful. Details: {response}')
>>>>>>> 0c07ecfc
        return response

    def get_job_status(self, strategy_code, trading_type):
        """
        Get status for a Back Testing / Paper Trading / Real Trading Job

        Args:
            strategy_code: Strategy code
            trading_type: Trading type

        Returns:
            Job status
        """
        assert isinstance(strategy_code, str), f'Argument "strategy_code" should be a string'
        assert isinstance(trading_type, TradingType), f'Argument "trading_type" should be an enum of type {TradingType.__name__}'

        response = self.api.get_job_status(strategy_code=strategy_code, trading_type=trading_type)
        return response

    def stop_job(self, strategy_code, trading_type):
        """
        Stop a running job

        Args:
            strategy_code: strategy code
            trading_type: trading type

        Returns:
            Job status
        """
        assert isinstance(strategy_code, str), f'Argument "strategy_code" should be a string'
        assert isinstance(trading_type, TradingType), f'Argument "trading_type" should be an enum of type {TradingType.__name__}'

        response = self.api.stop_strategy_algotrading(strategy_code=strategy_code, trading_type=trading_type)

    def get_logs(self, strategy_code, trading_type):
        """
        Fetch logs for a strategy

        Args:
            strategy_code: strategy code
            trading_type: trading type

        Returns:
            Execution logs
        """
        assert isinstance(strategy_code, str), f'Argument "strategy_code" should be a string'
        assert isinstance(trading_type, TradingType), f'Argument "trading_type" should be an enum of type {TradingType.__name__}'

        return self.api.get_logs(strategy_code=strategy_code, trading_type=trading_type).get('data')

    def get_report(self, strategy_code, trading_type, report_type, render_as_dataframe=False, show_all_rows=False):
        """
        Fetch report for a strategy

        Args:
            strategy_code: Strategy code
            trading_type: Value of TradingType Enum
            report_type: Value of TradingReportType Enum
            render_as_dataframe: True or False
            show_all_rows: True or False

        Returns:
            report details
        """
        assert isinstance(strategy_code, str), f'Argument "strategy_code" should be a string'
        assert isinstance(trading_type, TradingType), f'Argument "trading_type" should be an enum of type {TradingType.__name__}'
        assert isinstance(report_type, TradingReportType), f'Argument "report_type" should be an enum of type {TradingReportType.__name__}'
        assert isinstance(render_as_dataframe, bool), f'Argument "render_as_dataframe" should be a bool'
        assert isinstance(show_all_rows, bool), f'Argument "show_all_rows" should be a bool'
        # assert (broker is None or isinstance(broker, AlgoBullsSupportedBrokers) is True), f'Argument broker should be None or an enum of type {AlgoBullsSupportedBrokers.__name__}'

        response = self.api.get_reports(strategy_code=strategy_code, trading_type=trading_type, report_type=report_type)
        if response.get('data'):
            if render_as_dataframe:
                if show_all_rows:
                    pandas_dataframe_all_rows()
                _response = pd.DataFrame(response['data'])
            else:
                _response = response['data']
            return _response
        else:
            print('Report not available yet. Please retry in sometime')
            # return response

<<<<<<< HEAD
    def backtest(self, strategy=None, start=None, end=None, instruments=None, lots=1, parameters=None, candle=None, mode=StrategyMode.INTRADAY, delete_previous_trades=True, initial_funds_virtual=1e9, **kwargs):
=======
    def backtest(self, strategy=None, start=None, end=None, instruments=None, lots=1, parameters=None, candle=None, mode=StrategyMode.INTRADAY, delete_previous_trades=True, **kwargs):
>>>>>>> 0c07ecfc
        """
        Submit a backtesting job for a strategy on the AlgoBulls Platform

        Args:
            strategy: Strategy code
            start: Start date/time
            end: End date/time
            instruments: Instrument key
            lots: Number of lots of the passed instrument to trade on
            parameters: Parameters
            candle: Candle interval
            mode: Intraday or delivery
            delete_previous_trades: Delete data for previous trades
<<<<<<< HEAD
            initial_funds_virtual: virtual funds alloted before the backtesting starts
=======
>>>>>>> 0c07ecfc

        Legacy args (will be deprecated in future release):
            'strategy_code' behaves same 'strategy'
            'start_timestamp' behaves same 'start'
            'end_timestamp' behaves same 'end'
            'instrument' behaves same 'instruments'
            'strategy_parameters' behaves same 'parameters'
            'candle_interval' behaves same 'candle'
            'strategy__mode' behaves same 'mode'

        Returns:
            backtest job submission status
        """

        # check if values received by new parameter names, else extract from old parameter names
        strategy = strategy if strategy is not None else kwargs.get('strategy_code')
        start = start if start is not None else kwargs.get('start_timestamp')
        end = end if end is not None else kwargs.get('end_timestamp')
        parameters = parameters if parameters is not None else kwargs.get('strategy_parameters')
        candle = candle if candle is not None else kwargs.get('candle_interval')
        instruments = instruments if instruments is not None else kwargs.get('instrument')
        mode = mode if 'strategy_mode' not in kwargs else kwargs.get('strategy_mode')

        # Sanity checks - Convert config parameters
        _error_msg_candle = f'Argument "candle" should be a valid string or an enum of type CandleInterval. Possible string values can be: {get_valid_enum_names(CandleInterval)}'
        _error_msg_timestamps = f'Argument "start" should be a valid timestamp string (YYYY-MM-DD | HH:MM) or an instance of type datetime.datetime'
        _error_msg_instruments = f'Argument "instruments" should be a valid instrument string or a list of valid instruments strings. You can use the \'get_instrument()\' method of AlgoBullsConnection class to search for instruments'
        _error_msg_mode = f'Argument "mode" should be a valid string or an enum of type StrategyMode. Possible string values can be: {get_valid_enum_names(StrategyMode)}'

<<<<<<< HEAD
        initial_funds_virtual = float(initial_funds_virtual)
=======
>>>>>>> 0c07ecfc
        if isinstance(start, str):
            start = dt.strptime(start, '%Y-%m-%d | %H:%M')
        if isinstance(end, str):
            end = dt.strptime(end, '%Y-%m-%d | %H:%M')
        if isinstance(mode, str):
            _ = mode.upper()
            assert _ in StrategyMode.__members__, _error_msg_candle
            mode = StrategyMode[_]
        if isinstance(candle, str):
            _ = f"{'_' if candle[0].isdigit() else ''}{candle.strip().upper().replace(' ', '_')}"
            assert _ in CandleInterval.__members__, _error_msg_candle
            candle = CandleInterval[_]
        if isinstance(instruments, str):
            instruments = [instruments]

        # Sanity checks - Validate config parameters
        assert isinstance(strategy, str), f'Argument "strategy" should be a valid string'
        assert isinstance(start, dt), _error_msg_timestamps
        assert isinstance(end, dt), _error_msg_timestamps
        assert isinstance(instruments, list), _error_msg_instruments
        assert len(instruments) > 0, _error_msg_instruments
        assert (isinstance(lots, int) and lots > 0), f'Argument "lots" should be a positive integer.'
        assert isinstance(parameters, dict), f'Argument "parameters" should be a dict'
        assert isinstance(mode, StrategyMode), _error_msg_mode
        assert isinstance(candle, CandleInterval), _error_msg_candle
        assert isinstance(delete_previous_trades, bool), 'Argument "delete_previous_trades" should be a boolean'
<<<<<<< HEAD
        assert isinstance(initial_funds_virtual, float), 'Argument "initial_funds_virtual" should be a float'
=======
>>>>>>> 0c07ecfc

        if delete_previous_trades:
            self.delete_previous_trades(strategy)

        # Restructuring strategy params
        restructured_strategy_parameters = []
        for parameter_name in parameters:
            restructured_strategy_parameters.append({
                'paramName': parameter_name,
                'paramValue': parameters[parameter_name]
            })

        # generate instruments' id list
        instrument_list = []
        for _instrument in instruments:
            instrument_results = self.search_instrument(_instrument.split(':')[-1])
            for _ in instrument_results:
                if _["value"] == _instrument:
                    instrument_list.append({'id': _["id"]})
                    break

        # Setup config for Backtesting
        strategy_config = {
            'instruments': {
                'instruments': instrument_list
            },
            'lots': lots,
            'userParams': restructured_strategy_parameters,
            'candleDuration': candle.value,
            'strategyMode': mode.value
        }
        self.api.set_strategy_config(strategy_code=strategy, strategy_config=strategy_config, trading_type=TradingType.BACKTESTING)

        # Submit Backtesting job
<<<<<<< HEAD
        response = self.api.start_strategy_algotrading(strategy_code=strategy, start_timestamp=start, end_timestamp=end, trading_type=TradingType.BACKTESTING, lots=lots, initial_funds_virtual=initial_funds_virtual)
=======
        response = self.api.start_strategy_algotrading(strategy_code=strategy, start_timestamp=start, end_timestamp=end, trading_type=TradingType.BACKTESTING, lots=lots)
>>>>>>> 0c07ecfc

    def get_backtesting_job_status(self, strategy_code):
        """
        Get Back Testing job status for given strategy_code

        Args:
            strategy_code: Strategy code

        Returns:
            Job status
        """
        assert isinstance(strategy_code, str), f'Argument "strategy_code" should be a string'
        return self.get_job_status(strategy_code, TradingType.BACKTESTING)

    def stop_backtesting_job(self, strategy_code):
        """
        Stop a running Back Testing job

        Args:
            strategy_code: Strategy Code

        Returns:
            Job status
        """
        assert isinstance(strategy_code, str), f'Argument "strategy_code" should be a string'
        return self.stop_job(strategy_code=strategy_code, trading_type=TradingType.BACKTESTING)

    def get_backtesting_logs(self, strategy_code):
        """
        Fetch Back Testing logs

        Args:
            strategy_code: Strategy code

        Returns:
            Report details
        """
        assert isinstance(strategy_code, str), f'Argument "strategy_code" should be a string'
        return self.get_logs(strategy_code, trading_type=TradingType.BACKTESTING)

    def get_backtesting_report_pnl_table(self, strategy_code, show_all_rows=False):
        """
        Fetch Back Testing Profit & Loss details

        Args:
            strategy_code: strategy code
            show_all_rows: True or False

        Returns:
            Report details
        """

        assert isinstance(strategy_code, str), f'Argument "strategy_code" should be a string'

        # Fetch the data
        data = self.get_report(strategy_code=strategy_code, trading_type=TradingType.BACKTESTING, report_type=TradingReportType.PNL_TABLE)

        # Post-processing: Cleanup & converting data to dataframe
        column_rename_map = OrderedDict([
            ('strategy.instrument.segment', 'instrument_segment'),
            ('strategy.instrument.tradingsymbol', 'instrument_tradingsymbol'),
            ('entry.timestamp', 'entry_timestamp'),
            ('entry.isBuy', 'entry_transaction_type'),
            ('entry.quantity', 'entry_quantity'),
            ('entry.prefix', 'entry_currency'),
            ('entry.price', 'entry_price'),
            ('exit.timestamp', 'exit_timestamp'),
            ('exit.isBuy', 'exit_transaction_type'),
            ('exit.quantity', 'exit_quantity'),
            ('exit.prefix', 'exit_currency'),
            ('exit.price', 'exit_price'),
            ('pnlAbsolute.value', 'pnl_absolute')
        ])
        if data:
            # Generate df from json data & perform cleanups
            _df = pd.json_normalize(data[::-1])[list(column_rename_map.keys())].rename(columns=column_rename_map)
            _df[['entry_timestamp', 'exit_timestamp']] = _df[['entry_timestamp', 'exit_timestamp']].apply(pd.to_datetime, format="%Y-%m-%d | %H:%M", errors="coerce")
            _df['entry_transaction_type'] = _df['entry_transaction_type'].apply(lambda _: 'BUY' if _ else 'SELL')
            _df['exit_transaction_type'] = _df['exit_transaction_type'].apply(lambda _: 'BUY' if _ else 'SELL')
            _df["pnl_cumulative_absolute"] = _df["pnl_absolute"].cumsum(axis=0, skipna=True)

        else:
            # No data available, send back an empty dataframe
            _df = pd.DataFrame(columns=list(column_rename_map.values()))

        self.backtesting_pnl_data = _df
        return self.backtesting_pnl_data

    def get_backtesting_report_statistics(self, strategy_code, mode='quantstats', report='metrics', html_dump=False):
        """
        Fetch Back Testing report statistics

        Args:
            strategy_code: strategy code
            mode: extension used to generate statistics
            report: format and content of the report
            html_dump: save it as a html file

        Returns:
            Report details
        """

        assert isinstance(strategy_code, str), f'Argument "strategy_code" should be a string'
        order_report = None
        initial_funds = 1e9  # TODO: Allow this to be customized by the user

        if self.backtesting_pnl_data is None:
            self.get_backtesting_report_pnl_table(strategy_code)
        else:
            print('Generating Statistics for already fetched P&L data...')

        # get pnl data and cleanup as per quantstats format
        _returns_df = self.backtesting_pnl_data[['entry_timestamp', 'pnl_absolute']]
        _returns_df = _returns_df.set_index('entry_timestamp')
        _returns_df["total_funds"] = _returns_df.pnl_absolute.cumsum() + initial_funds
        _returns_df = _returns_df.dropna()

        # Note: Quantstats has a potential bug. It cannot work with multiple entries having the same timestamp. For now, we are dropping multiple entries with the same entry_timestamp (else the quantstats code below would throw an error)
        # Suggestion for workaround: For entries with same entry timestamps, we can slightly modify the entry timestamps by adding single-digit microseconds to make them unique
        _returns_df = _returns_df[~_returns_df.index.duplicated(keep='first')]

        # Extract the final column; note: timestamp is the index so that is available too
        total_funds_series = _returns_df.total_funds

        # select report type
        if report == "metrics":
            order_report = qs.reports.metrics(total_funds_series)
        elif report == "full":
            order_report = qs.reports.full(total_funds_series)

        # save as html file
        if html_dump:
            all_strategies = self.get_all_strategies()
            strategy_name = all_strategies.loc[all_strategies['strategyCode'] == strategy_code]['strategyName'].iloc[0]
            qs.reports.html(total_funds_series, title=strategy_name, output='', download_filename=f'report_{strategy_name}_{time.time():.0f}.html')

        return order_report

    def get_backtesting_report_order_history(self, strategy_code):
        """
        Fetch Back Testing order history

        Args:
            strategy_code: strategy code

        Returns:
            Report details
        """
        assert isinstance(strategy_code, str), f'Argument "strategy_code" should be a string'
        return self.get_report(strategy_code=strategy_code, trading_type=TradingType.BACKTESTING, report_type=TradingReportType.ORDER_HISTORY)

<<<<<<< HEAD
    def papertrade(self, strategy=None, start=None, end=None, instruments=None, lots=None, parameters=None, candle=None, mode=StrategyMode.INTRADAY, delete_previous_trades=True, initial_funds_virtual=1e9, **kwargs):
=======
    def papertrade(self, strategy=None, start=None, end=None, instruments=None, lots=None, parameters=None, candle=None, mode=StrategyMode.INTRADAY, delete_previous_trades=True, **kwargs):
>>>>>>> 0c07ecfc
        """
        Submit a papertrade job for a strategy on the AlgoBulls Platform

        Args:
            strategy: Strategy code
            start: Start date/time
            end: End date/time
            instruments: Instrument key
            lots: Number of lots of the passed instrument to trade on
            parameters: Parameters
            candle: Candle interval
            mode: Intraday or delivery
            delete_previous_trades: Delete data of all previous trades
<<<<<<< HEAD
            initial_funds_virtual: virtual funds allotted before the backtesting starts

=======
>>>>>>> 0c07ecfc

        Legacy args (will be deprecated in future release):
            'strategy_code' behaves same 'strategy'
            'start_timestamp' behaves same 'start'
            'end_timestamp' behaves same 'end'
            'instrument' behaves same 'instruments'
            'strategy_parameters' behaves same 'parameters'
            'candle_interval' behaves same 'candle'
            'strategy__mode' behaves same 'mode'

        Returns:
            papertrade job submission status
        """

        # check if values received by new parameter names, else extract from old parameter names
        strategy = strategy if strategy is not None else kwargs.get('strategy_code')
        start = start if start is not None else kwargs.get('start_timestamp')
        end = end if end is not None else kwargs.get('end_timestamp')
        parameters = parameters if parameters is not None else kwargs.get('strategy_parameters')
        candle = candle if candle is not None else kwargs.get('candle_interval')
        instruments = instruments if instruments is not None else kwargs.get('instrument')
        mode = mode if 'strategy_mode' not in kwargs else kwargs.get('strategy_mode')

        # Sanity checks - Convert config parameters
        _error_msg_candle = f'Argument "candle" should be a valid string or an enum of type CandleInterval. Possible string values can be: {get_valid_enum_names(CandleInterval)}'
        _error_msg_timestamps = f'Argument "start" should be a valid time string (HH:MM) or an instance of type datetime.time'
        _error_msg_instruments = f'Argument "instruments" should be a valid instrument string or a list of valid instruments strings. You can use the \'get_instrument()\' method of AlgoBullsConnection class to search for instruments'
        _error_msg_mode = f'Argument "mode" should be a valid string or an enum of type StrategyMode. Possible string values can be: {get_valid_enum_names(StrategyMode)}'

        if isinstance(start, str):
            start = dt.combine(dt.today().date(), dt.strptime(start, '%H:%M').time())
        if isinstance(end, str):
            end = dt.combine(dt.today().date(), dt.strptime(end, '%H:%M').time())
        if isinstance(mode, str):
            _ = mode.upper()
            assert _ in StrategyMode.__members__, _error_msg_candle
            mode = StrategyMode[_]
        if isinstance(candle, str):
            _ = f"{'_' if candle[0].isdigit() else ''}{candle.strip().upper().replace(' ', '_')}"
            assert _ in CandleInterval.__members__, _error_msg_candle
            candle = CandleInterval[_]
        if isinstance(instruments, str):
            instruments = [instruments]

        # Sanity checks - Validate config parameters
        assert isinstance(strategy, str), f'Argument "strategy" should be a valid string'
        assert isinstance(start, dt), _error_msg_timestamps
        assert isinstance(end, dt), _error_msg_timestamps
        assert isinstance(instruments, list), _error_msg_instruments
        assert len(instruments) > 0, _error_msg_instruments
        assert (isinstance(lots, int) and lots > 0), f'Argument "lots" should be a positive integer.'
        assert isinstance(parameters, dict), f'Argument "parameters" should be a dict'
        assert isinstance(mode, StrategyMode), _error_msg_mode
        assert isinstance(candle, CandleInterval), _error_msg_candle

        if delete_previous_trades:
            self.delete_previous_trades(strategy)

        # Restructuring strategy params
        restructured_strategy_parameters = []
        for parameter_name in parameters:
            restructured_strategy_parameters.append({
                'paramName': parameter_name,
                'paramValue': parameters[parameter_name]
            })

        # generate instruments' id list
        instrument_list = []
        for _instrument in instruments:
            instrument_results = self.search_instrument(_instrument.split(':')[-1])
            for _error_msg_timestamps in instrument_results:
                if _error_msg_timestamps["value"] == _instrument:
                    instrument_list.append({'id': _error_msg_timestamps["id"]})
                    break

        # Setup config for Paper Trading
        strategy_config = {
            'instruments': {
                'instruments': instrument_list
            },
            'lots': lots,
            'userParams': restructured_strategy_parameters,
            'candleDuration': candle.value,
            'strategyMode': mode.value
        }
        self.api.set_strategy_config(strategy_code=strategy, strategy_config=strategy_config, trading_type=TradingType.PAPERTRADING)

        # Submit Paper Trading job
<<<<<<< HEAD
        response = self.api.start_strategy_algotrading(strategy_code=strategy, start_timestamp=start, end_timestamp=end, trading_type=TradingType.PAPERTRADING, lots=lots, initial_funds_virtual=initial_funds_virtual)
=======
        response = self.api.start_strategy_algotrading(strategy_code=strategy, start_timestamp=start, end_timestamp=end, trading_type=TradingType.PAPERTRADING, lots=lots)
>>>>>>> 0c07ecfc

    def get_papertrading_job_status(self, strategy_code):
        """
        Get Paper Trading job status

        Args:
            strategy_code: Strategy code

        Returns:
            Job status
        """
        assert isinstance(strategy_code, str), f'Argument "strategy_code" should be a string'
        return self.get_job_status(strategy_code, TradingType.PAPERTRADING)

    def stop_papertrading_job(self, strategy_code):
        """
        Stop the Paper Trading session

        Args:
            strategy_code: Strategy code

        Returns:
            None
        """
        assert isinstance(strategy_code, str), f'Argument "strategy_code" should be a string'
        return self.stop_job(strategy_code=strategy_code, trading_type=TradingType.PAPERTRADING)

    def get_papertrading_logs(self, strategy_code):
        """
        Fetch Paper Trading logs

        Args:
            strategy_code: Strategy code

        Returns:
            Report details
        """
        assert isinstance(strategy_code, str), f'Argument "strategy_code" should be a string'
        return self.get_logs(strategy_code=strategy_code, trading_type=TradingType.PAPERTRADING)

    def get_papertrading_report_pnl_table(self, strategy_code, show_all_rows=False):
        """
        Fetch Paper Trading Profit & Loss details

        Args:
            strategy_code: strategy code
            show_all_rows: True or False

        Returns:
            Report details
        """
        assert isinstance(strategy_code, str), f'Argument "strategy_code" should be a string'

        # Fetch the data
        data = self.get_report(strategy_code=strategy_code, trading_type=TradingType.PAPERTRADING, report_type=TradingReportType.PNL_TABLE)

        # Post-processing: Cleanup & converting data to dataframe
        column_rename_map = OrderedDict([
            ('strategy.instrument.segment', 'instrument_segment'),
            ('strategy.instrument.tradingsymbol', 'instrument_tradingsymbol'),
            ('entry.timestamp', 'entry_timestamp'),
            ('entry.isBuy', 'entry_transaction_type'),
            ('entry.quantity', 'entry_quantity'),
            ('entry.prefix', 'entry_currency'),
            ('entry.price', 'entry_price'),
            ('exit.timestamp', 'exit_timestamp'),
            ('exit.isBuy', 'exit_transaction_type'),
            ('exit.quantity', 'exit_quantity'),
            ('exit.prefix', 'exit_currency'),
            ('exit.price', 'exit_price'),
            ('pnlAbsolute.value', 'pnl_absolute')
        ])

        if data:
            # Generate df from json data & perform cleanups
            _df = pd.json_normalize(data[::-1])[list(column_rename_map.keys())].rename(columns=column_rename_map)
            _df[['entry_timestamp', 'exit_timestamp']] = _df[['entry_timestamp', 'exit_timestamp']].apply(pd.to_datetime, format="%Y-%m-%d | %H:%M", errors="coerce")
            _df['entry_transaction_type'] = _df['entry_transaction_type'].apply(lambda _: 'BUY' if _ else 'SELL')
            _df['exit_transaction_type'] = _df['exit_transaction_type'].apply(lambda _: 'BUY' if _ else 'SELL')
            _df["pnl_cumulative_absolute"] = _df["pnl_absolute"].cumsum(axis=0, skipna=True)

        else:
            # No data available, send back an empty dataframe
            _df = pd.DataFrame(columns=list(column_rename_map.values()))

        self.papertrade_pnl_data = _df
        return self.papertrade_pnl_data

    def get_papertrading_report_statistics(self, strategy_code, mode='quantstats', report='metrics', html_dump=False):
        """
        Fetch Paper Trading report statistics

        Args:
            strategy_code: strategy code
            mode: extension used to generate statistics
            report: format and content of the report
            html_dump: save it as a html file

        Returns:
            Report details
        """

        assert isinstance(strategy_code, str), f'Argument "strategy_code" should be a string'
        order_report = None
        initial_funds = 1e9  # TODO: Allow this to be customized by the user

        if self.papertrade_pnl_data is None:
            self.get_papertrading_report_pnl_table(strategy_code)
        else:
            print('Generating Statistics for already fetched P&L data...')

        # get pnl data and cleanup as per quantstats format
        _returns_df = self.papertrade_pnl_data[['entry_timestamp', 'pnl_absolute']]
        _returns_df = _returns_df.set_index('entry_timestamp')
        _returns_df["total_funds"] = _returns_df.pnl_absolute.cumsum() + initial_funds
        _returns_df = _returns_df.dropna()

        # Note: Quantstats has a potential bug. It cannot work with multiple entries having the same timestamp. For now, we are dropping multiple entries with the same entry_timestamp (else the quantstats code below would throw an error)
        # Suggestion for workaround: For entries with same entry timestamps, we can slightly modify the entry timestamps by adding single-digit microseconds to make them unique
        _returns_df = _returns_df[~_returns_df.index.duplicated(keep='first')]

        # Extract the final column; note: timestamp is the index so that is available too
        total_funds_series = _returns_df.total_funds

        # select report type
        if report == "metrics":
            order_report = qs.reports.metrics(total_funds_series)
        elif report == "full":
            order_report = qs.reports.full(total_funds_series)

        # save as html file
        if html_dump:
            all_strategies = self.get_all_strategies()
            strategy_name = all_strategies.loc[all_strategies['strategyCode'] == strategy_code]['strategyName'].iloc[0]
            qs.reports.html(total_funds_series, title=strategy_name, output='', download_filename=f'report_{strategy_name}_{time.time():.0f}.html')

        return order_report

    def get_papertrading_report_order_history(self, strategy_code):
        """
        Fetch Paper Trading order history

        Args:
            strategy_code: Strategy code

        Returns:
            Report details
        """
        assert isinstance(strategy_code, str), f'Argument "strategy_code" should be a string'
        return self.get_report(strategy_code=strategy_code, trading_type=TradingType.PAPERTRADING, report_type=TradingReportType.ORDER_HISTORY)

    def realtrade(self, *args, **kwargs):
        """
        Start a Real Trading session.
        Update: This requires an approval process which is currently on request basis.
        """
        print(MESSAGE_REALTRADING_FORBIDDEN)

    def livetrade(self, *args, **kwargs):
        self.realtrade(*args, **kwargs)

    def get_realtrading_job_status(self, strategy_code):
        """
        Fetch Real Trading job status

        Args:
            strategy_code: Strategy code

        Returns:
            Job status
        """
        # assert (isinstance(broker, AlgoBullsSupportedBrokers) is True), f'Argument broker should be an enum of type {AlgoBullsSupportedBrokers.__name__}'
        assert isinstance(strategy_code, str), f'Argument "strategy_code" should be a string'

        return self.get_job_status(strategy_code, TradingType.REALTRADING)

    def stop_realtrading_job(self, strategy_code):
        """
        Stop the Real Trading session

        Args:
            strategy_code: Strategy code

        Returns:
            None
        """
        # assert (isinstance(broker, AlgoBullsSupportedBrokers) is True), f'Argument broker should be an enum of type {AlgoBullsSupportedBrokers.__name__}'
        assert isinstance(strategy_code, str), f'Argument "strategy_code" should be a string'
        return self.stop_job(strategy_code=strategy_code, trading_type=TradingType.REALTRADING)

    def get_realtrading_logs(self, strategy_code):
        """
        Fetch Real Trading logs

        Args:
            strategy_code: Strategy code

        Returns:
            Report details
        """
        # assert (isinstance(broker, AlgoBullsSupportedBrokers) is True), f'Argument broker should be an enum of type {AlgoBullsSupportedBrokers.__name__}'
        assert isinstance(strategy_code, str), f'Argument "strategy_code" should be a string'

        return self.get_logs(strategy_code=strategy_code, trading_type=TradingType.REALTRADING)

    def get_realtrading_report_pnl_table(self, strategy_code, show_all_rows=False):
        """
        Fetch Real Trading Profit & Loss table
        Args:
            strategy_code: Strategy code
            show_all_rows: True or False

        Returns:
            Report details
        """
        # assert (isinstance(broker, AlgoBullsSupportedBrokers) is True), f'Argument broker should be an enum of type {AlgoBullsSupportedBrokers.__name__}'
        assert isinstance(strategy_code, str), f'Argument "strategy_code" should be a string'
        return self.get_report(strategy_code=strategy_code, trading_type=TradingType.REALTRADING, report_type=TradingReportType.PNL_TABLE, render_as_dataframe=True, show_all_rows=show_all_rows)

    def get_realtrading_report_statistics(self, strategy_code):
        """
        Fetch Real Trading report statistics
        Args:
            strategy_code: Strategy code

        Returns:
            Report details
        """
        # assert (isinstance(broker, AlgoBullsSupportedBrokers) is True), f'Argument broker should be an enum of type {AlgoBullsSupportedBrokers.__name__}'
        assert isinstance(strategy_code, str), f'Argument "strategy_code" should be a string'

        return self.get_report(strategy_code=strategy_code, trading_type=TradingType.REALTRADING, report_type=TradingReportType.STATS_TABLE, render_as_dataframe=True)

    def get_realtrading_report_order_history(self, strategy_code):
        """
        Fetch Real Trading order history
        Args:
            strategy_code: Strategy code

        Returns:
            Report details
        """
        # assert (isinstance(broker, AlgoBullsSupportedBrokers) is True), f'Argument broker should be an enum of type {AlgoBullsSupportedBrokers.__name__}'
        assert isinstance(strategy_code, str), f'Argument "strategy_code" should be a string'

        return self.get_report(strategy_code=strategy_code, trading_type=TradingType.REALTRADING, report_type=TradingReportType.ORDER_HISTORY)


def pandas_dataframe_all_rows():
    """

    Returns: None

    """
    pd.set_option('display.max_rows', None)
    pd.set_option('display.max_columns', None)
    pd.set_option('display.width', None)
    pd.set_option('display.max_colwidth', None)<|MERGE_RESOLUTION|>--- conflicted
+++ resolved
@@ -184,8 +184,6 @@
         Args:
             strategy: Strategy code
         """
-<<<<<<< HEAD
-
         for i in range(30):
             try:
                 response = self.api.delete_previous_trades(strategy)
@@ -199,11 +197,6 @@
                 continue
             except Exception as e:
                 print(f'There was an error while deleting previous trades of strategy {strategy}. Error : {e}')
-=======
-        response = self.api.delete_previous_trades(strategy)
-        if response['data'] != 'success':
-            print(f'Deletion of previous trade data for strategy "{strategy}" may not have been successful. Details: {response}')
->>>>>>> 0c07ecfc
         return response
 
     def get_job_status(self, strategy_code, trading_type):
@@ -289,11 +282,7 @@
             print('Report not available yet. Please retry in sometime')
             # return response
 
-<<<<<<< HEAD
     def backtest(self, strategy=None, start=None, end=None, instruments=None, lots=1, parameters=None, candle=None, mode=StrategyMode.INTRADAY, delete_previous_trades=True, initial_funds_virtual=1e9, **kwargs):
-=======
-    def backtest(self, strategy=None, start=None, end=None, instruments=None, lots=1, parameters=None, candle=None, mode=StrategyMode.INTRADAY, delete_previous_trades=True, **kwargs):
->>>>>>> 0c07ecfc
         """
         Submit a backtesting job for a strategy on the AlgoBulls Platform
 
@@ -307,10 +296,7 @@
             candle: Candle interval
             mode: Intraday or delivery
             delete_previous_trades: Delete data for previous trades
-<<<<<<< HEAD
             initial_funds_virtual: virtual funds alloted before the backtesting starts
-=======
->>>>>>> 0c07ecfc
 
         Legacy args (will be deprecated in future release):
             'strategy_code' behaves same 'strategy'
@@ -340,10 +326,7 @@
         _error_msg_instruments = f'Argument "instruments" should be a valid instrument string or a list of valid instruments strings. You can use the \'get_instrument()\' method of AlgoBullsConnection class to search for instruments'
         _error_msg_mode = f'Argument "mode" should be a valid string or an enum of type StrategyMode. Possible string values can be: {get_valid_enum_names(StrategyMode)}'
 
-<<<<<<< HEAD
         initial_funds_virtual = float(initial_funds_virtual)
-=======
->>>>>>> 0c07ecfc
         if isinstance(start, str):
             start = dt.strptime(start, '%Y-%m-%d | %H:%M')
         if isinstance(end, str):
@@ -370,10 +353,8 @@
         assert isinstance(mode, StrategyMode), _error_msg_mode
         assert isinstance(candle, CandleInterval), _error_msg_candle
         assert isinstance(delete_previous_trades, bool), 'Argument "delete_previous_trades" should be a boolean'
-<<<<<<< HEAD
         assert isinstance(initial_funds_virtual, float), 'Argument "initial_funds_virtual" should be a float'
-=======
->>>>>>> 0c07ecfc
+
 
         if delete_previous_trades:
             self.delete_previous_trades(strategy)
@@ -408,11 +389,7 @@
         self.api.set_strategy_config(strategy_code=strategy, strategy_config=strategy_config, trading_type=TradingType.BACKTESTING)
 
         # Submit Backtesting job
-<<<<<<< HEAD
         response = self.api.start_strategy_algotrading(strategy_code=strategy, start_timestamp=start, end_timestamp=end, trading_type=TradingType.BACKTESTING, lots=lots, initial_funds_virtual=initial_funds_virtual)
-=======
-        response = self.api.start_strategy_algotrading(strategy_code=strategy, start_timestamp=start, end_timestamp=end, trading_type=TradingType.BACKTESTING, lots=lots)
->>>>>>> 0c07ecfc
 
     def get_backtesting_job_status(self, strategy_code):
         """
@@ -564,11 +541,7 @@
         assert isinstance(strategy_code, str), f'Argument "strategy_code" should be a string'
         return self.get_report(strategy_code=strategy_code, trading_type=TradingType.BACKTESTING, report_type=TradingReportType.ORDER_HISTORY)
 
-<<<<<<< HEAD
     def papertrade(self, strategy=None, start=None, end=None, instruments=None, lots=None, parameters=None, candle=None, mode=StrategyMode.INTRADAY, delete_previous_trades=True, initial_funds_virtual=1e9, **kwargs):
-=======
-    def papertrade(self, strategy=None, start=None, end=None, instruments=None, lots=None, parameters=None, candle=None, mode=StrategyMode.INTRADAY, delete_previous_trades=True, **kwargs):
->>>>>>> 0c07ecfc
         """
         Submit a papertrade job for a strategy on the AlgoBulls Platform
 
@@ -582,11 +555,7 @@
             candle: Candle interval
             mode: Intraday or delivery
             delete_previous_trades: Delete data of all previous trades
-<<<<<<< HEAD
             initial_funds_virtual: virtual funds allotted before the backtesting starts
-
-=======
->>>>>>> 0c07ecfc
 
         Legacy args (will be deprecated in future release):
             'strategy_code' behaves same 'strategy'
@@ -675,11 +644,7 @@
         self.api.set_strategy_config(strategy_code=strategy, strategy_config=strategy_config, trading_type=TradingType.PAPERTRADING)
 
         # Submit Paper Trading job
-<<<<<<< HEAD
         response = self.api.start_strategy_algotrading(strategy_code=strategy, start_timestamp=start, end_timestamp=end, trading_type=TradingType.PAPERTRADING, lots=lots, initial_funds_virtual=initial_funds_virtual)
-=======
-        response = self.api.start_strategy_algotrading(strategy_code=strategy, start_timestamp=start, end_timestamp=end, trading_type=TradingType.PAPERTRADING, lots=lots)
->>>>>>> 0c07ecfc
 
     def get_papertrading_job_status(self, strategy_code):
         """
