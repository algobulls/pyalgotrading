--- conflicted
+++ resolved
@@ -445,25 +445,18 @@
         else:
             print('Report not available yet. Please retry in sometime')
 
-<<<<<<< HEAD
-    def get_pnl_report_table(self, strategy_code, trading_type, country, broker_commission_percentage=0, broker_commission_price=None):
-=======
-    def get_pnl_report_table(self, strategy_code, trading_type, location, slippage_percent=None):
->>>>>>> 9aa4316e
+    def get_pnl_report_table(self, strategy_code, trading_type, country, broker_commission_percentage=0, broker_commission_price=None, slippage_percent=None):
         """
             Fetch BT/PT/RT Profit & Loss details
 
             Args:
                 strategy_code: strategy code
                 trading_type: type of trades : Backtesting, Papertrading, Realtrading
-<<<<<<< HEAD
                 country: country of the exchange
                 broker_commission_percentage: Percentage of broker commission per trade
                 broker_commission_price: Broker fee per trade
-=======
-                location: Location of the exchange
                 slippage_percent: percentage of slippage per order
->>>>>>> 9aa4316e
+
 
             Returns:
                 Report details
@@ -501,20 +494,17 @@
             _df['exit_transaction_type'] = _df['exit_transaction_type'].apply(lambda _: 'BUY' if _ else 'SELL')
             _df["pnl_cumulative_absolute"] = _df["pnl_absolute"].cumsum(axis=0, skipna=True)
 
-<<<<<<< HEAD
+            # add slippage here
+            if slippage_percent:
+                _df[['entry_price', 'exit_price']] = _df.apply(
+                    lambda row: (slippage(row.entry_price, row.entry_variety, row.entry_transaction_type, slippage_percent), slippage(row.exit_price, row.exit_variety, row.exit_transaction_type, slippage_percent)), axis=1, result_type='expand')
+                _df['pnl_absolute'] = _df['exit_price'] - _df['entry_price']
+
             # add brokerage
             _df['brokerage'] = ((_df['entry_price'] * _df['entry_quantity']) + (_df['exit_price'] * _df['exit_quantity'])) * (broker_commission_percentage / 100)
             if broker_commission_price is not None:
                 _df["brokerage"].loc[_df["brokerage"] > broker_commission_price] = broker_commission_price
             _df['net_pnl'] = _df['pnl_absolute'] - _df['brokerage']
-
-=======
-            # add slippage here
-            if slippage_percent:
-                _df[['entry_price', 'exit_price']] = _df.apply(
-                    lambda row: (slippage(row.entry_price, row.entry_variety, row.entry_transaction_type, slippage_percent), slippage(row.exit_price, row.exit_variety, row.exit_transaction_type, slippage_percent)), axis=1, result_type='expand')
-                _df['pnl_absolute'] = _df['exit_price'] - _df['entry_price']
->>>>>>> 9aa4316e
         else:
             # No data available, send back an empty dataframe
             _df = pd.DataFrame(columns=list(column_rename_map.values()))
@@ -879,11 +869,7 @@
 
         return self.get_logs(strategy_code, trading_type=TradingType.BACKTESTING, display_progress_bar=display_progress_bar, print_live_logs=print_live_logs)
 
-<<<<<<< HEAD
-    def get_backtesting_report_pnl_table(self, strategy_code, country=None, show_all_rows=False, force_fetch=False, broker_commission_percentage=0, broker_commission_price=None):
-=======
-    def get_backtesting_report_pnl_table(self, strategy_code, location=None, show_all_rows=False, force_fetch=False, slippage_percent=None):
->>>>>>> 9aa4316e
+    def get_backtesting_report_pnl_table(self, strategy_code, country=None, show_all_rows=False, force_fetch=False, broker_commission_percentage=0, broker_commission_price=None, slippage_percent=None):
         """
         Fetch Back Testing Profit & Loss details
 
@@ -892,24 +878,16 @@
             country: country of Exchange
             show_all_rows: True or False
             force_fetch: Forcefully fetch PnL data
-<<<<<<< HEAD
             broker_commission_percentage: Percentage of broker commission per trade
             broker_commission_price: Broker fee per trade
-=======
             slippage_percent: Slippage percentage value
->>>>>>> 9aa4316e
 
         Returns:
             Report details
         """
 
-<<<<<<< HEAD
         if self.backtesting_pnl_data is None or country is not None or force_fetch:
-            self.backtesting_pnl_data = self.get_pnl_report_table(strategy_code, TradingType.BACKTESTING, country, broker_commission_percentage, broker_commission_price)
-=======
-        if self.backtesting_pnl_data is None or location is not None or force_fetch:
-            self.backtesting_pnl_data = self.get_pnl_report_table(strategy_code, TradingType.BACKTESTING, location, slippage_percent)
->>>>>>> 9aa4316e
+            self.backtesting_pnl_data = self.get_pnl_report_table(strategy_code, TradingType.BACKTESTING, country, broker_commission_percentage, broker_commission_price, slippage_percent)
 
         return self.backtesting_pnl_data
 
@@ -1045,11 +1023,7 @@
 
         return self.get_logs(strategy_code, trading_type=TradingType.PAPERTRADING, display_progress_bar=display_progress_bar, print_live_logs=print_live_logs)
 
-<<<<<<< HEAD
-    def get_papertrading_report_pnl_table(self, strategy_code, country=None, show_all_rows=False, force_fetch=False, broker_commission_percentage=0, broker_commission_price=None):
-=======
-    def get_papertrading_report_pnl_table(self, strategy_code, location=None, show_all_rows=False, force_fetch=False, slippage_percent=None):
->>>>>>> 9aa4316e
+    def get_papertrading_report_pnl_table(self, strategy_code, country=None, show_all_rows=False, force_fetch=False, broker_commission_percentage=0, broker_commission_price=None, slippage_percent=None):
         """
         Fetch Paper Trading Profit & Loss details
 
@@ -1058,24 +1032,16 @@
             country: country of the exchange
             show_all_rows: True or False
             force_fetch: Forcefully fetch PnL data
-<<<<<<< HEAD
             broker_commission_percentage: Percentage of broker commission per trade
             broker_commission_price: Broker fee per trade
-=======
             slippage_percent: Slippage percentage value
->>>>>>> 9aa4316e
 
         Returns:
             Report details
         """
 
-<<<<<<< HEAD
         if self.papertrade_pnl_data is None or country is not None or force_fetch:
-            self.papertrade_pnl_data = self.get_pnl_report_table(strategy_code, TradingType.PAPERTRADING, country, broker_commission_percentage, broker_commission_price)
-=======
-        if self.papertrade_pnl_data is None or location is not None or force_fetch:
-            self.papertrade_pnl_data = self.get_pnl_report_table(strategy_code, TradingType.PAPERTRADING, location, slippage_percent)
->>>>>>> 9aa4316e
+            self.papertrade_pnl_data = self.get_pnl_report_table(strategy_code, TradingType.PAPERTRADING, country, broker_commission_percentage, broker_commission_price, slippage_percent)
 
         return self.papertrade_pnl_data
 
