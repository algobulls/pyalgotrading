--- conflicted
+++ resolved
@@ -3,7 +3,6 @@
 """
 import inspect
 import pprint
-import re
 import time
 from collections import OrderedDict
 from datetime import datetime as dt
@@ -11,11 +10,10 @@
 import pandas as pd
 import quantstats as qs
 from tabulate import tabulate
-from tqdm.auto import tqdm
 
 from .api import AlgoBullsAPI
 from .exceptions import AlgoBullsAPIBadRequestException, AlgoBullsAPIGatewayTimeoutErrorException
-from ..constants import StrategyMode, TradingType, TradingReportType, CandleInterval, AlgoBullsEngineVersion, Country, ExecutionStatus, EXCHANGE_LOCALE_MAP, Locale
+from ..constants import StrategyMode, TradingType, TradingReportType, CandleInterval, AlgoBullsEngineVersion, EXCHANGE_LOCALE_MAP, Locale
 from ..strategy.strategy_base import StrategyBase
 from ..utils.func import get_valid_enum_names, get_datetime_with_tz
 
@@ -36,7 +34,7 @@
             'end_timestamp_map': {}
         }
 
-        self.strategy_country_map = {
+        self.strategy_locale_map = {
             TradingType.BACKTESTING: {},
             TradingType.PAPERTRADING: {},
             TradingType.REALTRADING: {},
@@ -175,8 +173,7 @@
         try:
             # TODO: Currently fetching strategy name over API everytime. Will be optimized in future to avoid repeated API calls.
             all_strategies_df = self.get_all_strategies()
-            strategy_name = all_strategies_df.loc[all_strategies_df['strategyCode'] == strategy_code].iloc[0]['strategyName']
-
+            strategy_name = all_strategies_df.loc[all_strategies_df['strategyCode'] == strategy_code]['strategyName'][0]
         except Exception as ex:
             print(f'Error while fetching strategy name of strategy code {strategy_code}. Error: {ex}')
         return strategy_name
@@ -272,15 +269,13 @@
 
         response = self.api.stop_strategy_algotrading(strategy_code=strategy_code, trading_type=trading_type)
 
-    def get_logs(self, strategy_code, trading_type, auto_update=True, display_logs_in_auto_update_mode=False):
+    def get_logs(self, strategy_code, trading_type):
         """
         Fetch logs for a strategy
 
         Args:
             strategy_code: strategy code
             trading_type: trading type
-            auto_update: If True, logs will be continuously fetched until strategy execution is complete. A progress bar will show the live status of strategy execution
-            display_logs_in_auto_update_mode: Applicable only if auto_update is True; display the logs as they are fetched
 
         Returns:
             Execution logs
@@ -288,95 +283,10 @@
 
         assert isinstance(strategy_code, str), f'Argument "strategy_code" should be a string'
         assert isinstance(trading_type, TradingType), f'Argument "trading_type" should be an enum of type {TradingType.__name__}'
-        assert isinstance(auto_update, bool), f'Argument "show_progress_bar" should be a boolean'
-
-        # TODO: to extract timestamp from a different source which will be independent of whether save parameters are present in the object
-        start_timestamp_map = self.saved_parameters.get('start_timestamp_map')
-        end_timestamp_map = self.saved_parameters.get('end_timestamp_map')
-        all_logs = ''
-
-        # logging with progress bar
-        if auto_update and start_timestamp_map.get(trading_type) and end_timestamp_map.get(trading_type):
-            tqdm_progress_bar = None
-            initial_next_token = None
-            error_counter = 0
-            status = None
-
-            start_timestamp = start_timestamp_map.get(trading_type).replace(tzinfo=None)
-            end_timestamp = end_timestamp_map.get(trading_type).replace(tzinfo=None)
-            total_seconds = (end_timestamp - start_timestamp).total_seconds()
-
-            count_starting_status = 0
-            while True:
-
-                # if logs are in starting phase, we wait until it changes
-                if status is None or status == ExecutionStatus.STARTING.value:
-                    status = self.get_job_status(strategy_code, trading_type)["message"]
-                    time.sleep(5)
-                    if status == ExecutionStatus.STARTING.value:
-                        count_starting_status += 1
-                        print('\r', end=f'Looking for a dedicated virtual server to execute your strategy... ({count_starting_status})')
-                    continue
-
-                # if logs get in started phase, we initialize the tqdm object for progress tracking
-                if tqdm_progress_bar is None and status == ExecutionStatus.STARTED.value:
-                    tqdm_progress_bar = tqdm(desc='Execution Progress', total=total_seconds, position=0, leave=True, bar_format='{l_bar}{bar}| {n_fmt}/{total_fmt} [{elapsed}<{remaining}]')
-
-                response = self.api.get_logs(strategy_code=strategy_code, trading_type=trading_type, log_type='partial', initial_next_token=initial_next_token)
-                logs = response.get('data')
-                if type(logs) is list:
-                    all_logs += '\n'.join(logs) + '\n'
-
-                # if logs are empty we wait
-                if not logs:
-                    status = self.get_job_status(strategy_code, trading_type)["message"]
-
-                    # if status is stopped we break the while loop
-                    if status in [ExecutionStatus.STOPPED.value, ExecutionStatus.STOPPING.value]:
-                        # tqdm.write(f'INFO: Got status as {status}, strategy execution completed.')    # for debug
-                        if tqdm_progress_bar is not None:
-                            tqdm_progress_bar.close()
-                        break
-
-                    # continue if logs are not fetched
-                    else:
-                        # tqdm.write(f'WARNING: got no data, current status is {status}...')      # for debug
-                        time.sleep(5)
-                        continue
-
-                else:
-                    # print the logs below progressbar
-                    if display_logs_in_auto_update_mode:
-                        tqdm.write('\n'.join(logs))
-
-                    # iterate in reverse order
-                    for log in logs[::-1]:
-                        try:
-
-                            # extract log terms inside square brackets
-                            _ = re.findall(r'\[(.*?)\]', log)
-
-                            # extract datetime from logs
-                            if tqdm_progress_bar is not None and _[0] in ['BT', 'PT', 'RT']:
-                                current_timestamp = dt.strptime(_[1].split(',')[0], '%Y-%m-%d %H:%M:%S')
-                                total_completion = (current_timestamp - start_timestamp).total_seconds()
-                                tqdm_progress_bar.update(total_completion - tqdm_progress_bar.n)
-                                break
-
-                        except Exception as ex:
-                            tqdm.write(f'WARNING: faced an error while updating logs process. Error: {ex}')
-                            error_counter += 1
-
-                        # avoid infinite loop in case of error
-                        if error_counter > 5:
-                            break
-
-                    initial_next_token = response.get('initialNextToken')
-        else:
-            all_logs = self.api.get_logs(strategy_code=strategy_code, trading_type=trading_type, log_type='full').get('data')
-        return all_logs
-
-    def get_report(self, strategy_code, trading_type, report_type, render_as_dataframe=False, show_all_rows=False, country=None):
+
+        return self.api.get_logs(strategy_code=strategy_code, trading_type=trading_type).get('data')
+
+    def get_report(self, strategy_code, trading_type, report_type, render_as_dataframe=False, show_all_rows=False, location=None):
         """
         Fetch report for a strategy
 
@@ -386,7 +296,7 @@
             report_type: Value of TradingReportType Enum
             render_as_dataframe: True or False
             show_all_rows: True or False
-            country: country of the Exchange
+            location: Location of the Exchange
 
         Returns:
             report details
@@ -398,7 +308,7 @@
         assert isinstance(render_as_dataframe, bool), f'Argument "render_as_dataframe" should be a bool'
         assert isinstance(show_all_rows, bool), f'Argument "show_all_rows" should be a bool'
         # assert (broker is None or isinstance(broker, AlgoBullsSupportedBrokers) is True), f'Argument broker should be None or an enum of type {AlgoBullsSupportedBrokers.__name__}'
-        response = self.api.get_reports(strategy_code=strategy_code, trading_type=trading_type, report_type=report_type, country=country)
+        response = self.api.get_reports(strategy_code=strategy_code, trading_type=trading_type, report_type=report_type, location=location)
         if response.get('data'):
             if render_as_dataframe:
                 if show_all_rows:
@@ -410,24 +320,14 @@
         else:
             print('Report not available yet. Please retry in sometime')
 
-<<<<<<< HEAD
-    def get_pnl_report_table(self, strategy_code, trading_type, country):
-=======
-    def get_pnl_report_table(self, strategy_code, trading_type, location, broker_commission_percentage=0, broker_commission_price=None):
->>>>>>> c469f1d4
+    def get_pnl_report_table(self, strategy_code, trading_type, location):
         """
             Fetch BT/PT/RT Profit & Loss details
 
             Args:
                 strategy_code: strategy code
                 trading_type: type of trades : Backtesting, Papertrading, Realtrading
-<<<<<<< HEAD
-                country: country of the exchange
-=======
                 location: Location of the exchange
-                broker_commission_percentage: Percentage of broker commission per trade
-                broker_commission_price: Broker fee per trade
->>>>>>> c469f1d4
 
             Returns:
                 Report details
@@ -436,10 +336,10 @@
         assert isinstance(strategy_code, str), f'Argument "strategy_code" should be a string'
 
         # Fetch the data
-        if country is None:
-            country = self.strategy_country_map[trading_type].get(strategy_code, Country.DEFAULT.value)
-
-        data = self.get_report(strategy_code=strategy_code, trading_type=trading_type, report_type=TradingReportType.PNL_TABLE, country=country)
+        if location is None:
+            location = self.strategy_locale_map[trading_type].get(strategy_code, Locale.DEFAULT.value)
+
+        data = self.get_report(strategy_code=strategy_code, trading_type=trading_type, report_type=TradingReportType.PNL_TABLE, location=location)
 
         # Post-processing: Cleanup & converting data to dataframe
         column_rename_map = OrderedDict([
@@ -465,16 +365,9 @@
             _df['exit_transaction_type'] = _df['exit_transaction_type'].apply(lambda _: 'BUY' if _ else 'SELL')
             _df["pnl_cumulative_absolute"] = _df["pnl_absolute"].cumsum(axis=0, skipna=True)
 
-            # add brokerage
-            _df['brokerage'] = ((_df['entry_price'] * _df['entry_quantity']) + (_df['exit_price'] * _df['exit_quantity'])) * (broker_commission_percentage / 100)
-            if broker_commission_price is not None:
-                _df["brokerage"].loc[_df["brokerage"] > broker_commission_price] = broker_commission_price
-            _df['net_pnl'] = _df['pnl_absolute'] - _df['brokerage']
-
         else:
             # No data available, send back an empty dataframe
             _df = pd.DataFrame(columns=list(column_rename_map.values()))
-            _df['net_pnl'] = None
 
         return _df
 
@@ -580,6 +473,7 @@
 
         Returns:
             job submission status
+            location of the instruments
         """
 
         # check if values received by new parameter names, else extract from old parameter names, else extract from saved parameters
@@ -713,7 +607,7 @@
         response = self.api.start_strategy_algotrading(strategy_code=strategy_code, start_timestamp=start_timestamp, end_timestamp=end_timestamp, trading_type=trading_type,
                                                        lots=lots, initial_funds_virtual=initial_funds_virtual, broker_details=broking_details, location=location)
 
-        self.strategy_country_map[trading_type][strategy_code] = Country[Locale(location).name].value
+        self.strategy_locale_map[trading_type][strategy_code] = location
         return response
 
     def backtest(self, strategy=None, start=None, end=None, instruments=None, lots=None, parameters=None, candle=None, mode=None, delete_previous_trades=True, initial_funds_virtual=None, vendor_details=None, **kwargs):
@@ -785,50 +679,37 @@
 
         return self.stop_job(strategy_code=strategy_code, trading_type=TradingType.BACKTESTING)
 
-    def get_backtesting_logs(self, strategy_code, auto_update=True, display_logs_in_auto_update_mode=False):
+    def get_backtesting_logs(self, strategy_code):
         """
         Fetch Back Testing logs
 
         Args:
             strategy_code: Strategy code
-            auto_update: If True, logs will be continuously fetched until strategy execution is complete. A progress bar will show the live status of strategy execution
-            display_logs_in_auto_update_mode: Applicable only if auto_update is True; display the logs as they are fetched
-
-        Returns:
-            Report details
-        """
-
-        assert isinstance(strategy_code, str), f'Argument "strategy_code" should be a string'
-
-        return self.get_logs(strategy_code, trading_type=TradingType.BACKTESTING, auto_update=auto_update, display_logs_in_auto_update_mode=display_logs_in_auto_update_mode)
-
-<<<<<<< HEAD
-    def get_backtesting_report_pnl_table(self, strategy_code, country=None, show_all_rows=False, force_fetch=False):
-=======
-    def get_backtesting_report_pnl_table(self, strategy_code, location=None, show_all_rows=False, force_fetch=False, broker_commission_percentage=0, broker_commission_price=None):
->>>>>>> c469f1d4
+
+        Returns:
+            Report details
+        """
+
+        assert isinstance(strategy_code, str), f'Argument "strategy_code" should be a string'
+
+        return self.get_logs(strategy_code, trading_type=TradingType.BACKTESTING)
+
+    def get_backtesting_report_pnl_table(self, strategy_code, location=None, show_all_rows=False, force_fetch=False):
         """
         Fetch Back Testing Profit & Loss details
 
         Args:
             strategy_code: strategy code
-            country: country of Exchange
+            location: Location of Exchange
             show_all_rows: True or False
             force_fetch: Forcefully fetch PnL data
-            broker_commission_percentage: Percentage of broker commission per trade
-            broker_commission_price: Broker fee per trade
-
-        Returns:
-            Report details
-        """
-
-<<<<<<< HEAD
-        if self.backtesting_pnl_data is None or country is not None or force_fetch:
-            self.backtesting_pnl_data = self.get_pnl_report_table(strategy_code, TradingType.BACKTESTING, country)
-=======
+
+        Returns:
+            Report details
+        """
+
         if self.backtesting_pnl_data is None or location is not None or force_fetch:
-            self.backtesting_pnl_data = self.get_pnl_report_table(strategy_code, TradingType.BACKTESTING, location, broker_commission_percentage, broker_commission_price)
->>>>>>> c469f1d4
+            self.backtesting_pnl_data = self.get_pnl_report_table(strategy_code, TradingType.BACKTESTING, location)
 
         return self.backtesting_pnl_data
 
@@ -942,50 +823,37 @@
 
         return self.stop_job(strategy_code=strategy_code, trading_type=TradingType.PAPERTRADING)
 
-    def get_papertrading_logs(self, strategy_code, auto_update=False, display_logs_in_auto_update_mode=False):
+    def get_papertrading_logs(self, strategy_code):
         """
         Fetch Paper Trading logs
 
         Args:
             strategy_code: Strategy code
-            auto_update: If True, logs will be continuously fetched until strategy execution is complete. A progress bar will show the live status of strategy execution
-            display_logs_in_auto_update_mode: Applicable only if auto_update is True; display the logs as they are fetched
-
-        Returns:
-            Report details
-        """
-
-        assert isinstance(strategy_code, str), f'Argument "strategy_code" should be a string'
-
-        return self.get_logs(strategy_code=strategy_code, trading_type=TradingType.PAPERTRADING, auto_update=auto_update, display_logs_in_auto_update_mode=display_logs_in_auto_update_mode)
-
-<<<<<<< HEAD
-    def get_papertrading_report_pnl_table(self, strategy_code, country=None, show_all_rows=False, force_fetch=False):
-=======
-    def get_papertrading_report_pnl_table(self, strategy_code, location=None, show_all_rows=False, force_fetch=False, broker_commission_percentage=0, broker_commission_price=None):
->>>>>>> c469f1d4
+
+        Returns:
+            Report details
+        """
+
+        assert isinstance(strategy_code, str), f'Argument "strategy_code" should be a string'
+
+        return self.get_logs(strategy_code=strategy_code, trading_type=TradingType.PAPERTRADING)
+
+    def get_papertrading_report_pnl_table(self, strategy_code, location=None, show_all_rows=False, force_fetch=False):
         """
         Fetch Paper Trading Profit & Loss details
 
         Args:
             strategy_code: strategy code
-            country: country of the exchange
+            location: Location of the exchange
             show_all_rows: True or False
             force_fetch: Forcefully fetch PnL data
-            broker_commission_percentage: Percentage of broker commission per trade
-            broker_commission_price: Broker fee per trade
-
-        Returns:
-            Report details
-        """
-
-<<<<<<< HEAD
-        if self.papertrade_pnl_data is None or country is not None or force_fetch:
-            self.papertrade_pnl_data = self.get_pnl_report_table(strategy_code, TradingType.PAPERTRADING, country)
-=======
+
+        Returns:
+            Report details
+        """
+
         if self.papertrade_pnl_data is None or location is not None or force_fetch:
-            self.papertrade_pnl_data = self.get_pnl_report_table(strategy_code, TradingType.PAPERTRADING, location, broker_commission_percentage, broker_commission_price)
->>>>>>> c469f1d4
+            self.papertrade_pnl_data = self.get_pnl_report_table(strategy_code, TradingType.PAPERTRADING, location)
 
         return self.papertrade_pnl_data
 
@@ -1102,50 +970,37 @@
 
         return self.stop_job(strategy_code=strategy_code, trading_type=TradingType.REALTRADING)
 
-    def get_realtrading_logs(self, strategy_code, auto_update=False, display_logs_in_auto_update_mode=False):
+    def get_realtrading_logs(self, strategy_code):
         """
         Fetch Real Trading logs
 
         Args:
             strategy_code: Strategy code
-            auto_update: If True, logs will be continuously fetched until strategy execution is complete. A progress bar will show the live status of strategy execution
-            display_logs_in_auto_update_mode: Applicable only if auto_update is True; display the logs as they are fetched
-
-        Returns:
-            Report details
-        """
-
-        assert isinstance(strategy_code, str), f'Argument "strategy_code" should be a string'
-
-        return self.get_logs(strategy_code=strategy_code, trading_type=TradingType.REALTRADING, auto_update=auto_update, display_logs_in_auto_update_mode=display_logs_in_auto_update_mode)
-
-<<<<<<< HEAD
-    def get_realtrading_report_pnl_table(self, strategy_code, country=None, show_all_rows=False, force_fetch=False):
-=======
-    def get_realtrading_report_pnl_table(self, strategy_code, location=None, show_all_rows=False, force_fetch=False, broker_commission_percentage=0, broker_commission_price=None):
->>>>>>> c469f1d4
+
+        Returns:
+            Report details
+        """
+
+        assert isinstance(strategy_code, str), f'Argument "strategy_code" should be a string'
+
+        return self.get_logs(strategy_code=strategy_code, trading_type=TradingType.REALTRADING)
+
+    def get_realtrading_report_pnl_table(self, strategy_code, location=None, show_all_rows=False, force_fetch=False):
         """
         Fetch Real Trading Profit & Loss details
 
         Args:
             strategy_code: strategy code
-            country: country of the Exchange
+            location: Location of the Exchange
             show_all_rows: True or False
             force_fetch: Forcefully fetch PnL data
-            broker_commission_percentage: Percentage of broker commission per trade
-            broker_commission_price: Broker fee per trade
-
-        Returns:
-            Report details
-        """
-
-<<<<<<< HEAD
-        if self.realtrade_pnl_data is None or country is not None or force_fetch:
-            self.realtrade_pnl_data = self.get_pnl_report_table(strategy_code, TradingType.REALTRADING, country)
-=======
+
+        Returns:
+            Report details
+        """
+
         if self.realtrade_pnl_data is None or location is not None or force_fetch:
-            self.realtrade_pnl_data = self.get_pnl_report_table(strategy_code, TradingType.REALTRADING, location, broker_commission_percentage, broker_commission_price)
->>>>>>> c469f1d4
+            self.realtrade_pnl_data = self.get_pnl_report_table(strategy_code, TradingType.REALTRADING, location)
 
         return self.realtrade_pnl_data
 
