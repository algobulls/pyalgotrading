"""
Module for AlgoBulls connection
"""
import inspect
import pprint
import time
from collections import OrderedDict
from datetime import datetime as dt

import pandas as pd
import quantstats as qs
from tabulate import tabulate

from .api import AlgoBullsAPI
from .exceptions import AlgoBullsAPIBadRequestException, AlgoBullsAPIGatewayTimeoutErrorException
<<<<<<< HEAD
from ..constants import StrategyMode, TradingType, TradingReportType, CandleInterval, AlgoBullsEngineVersion, EXCHANGE_LOCALE_MAP, Locale
=======
from ..constants import StrategyMode, TradingType, TradingReportType, CandleInterval, AlgoBullsEngineVersion, Country, ExecutionStatus, EXCHANGE_LOCALE_MAP, Locale, CandleIntervalSecondsMap
>>>>>>> 0f770e57
from ..strategy.strategy_base import StrategyBase
from ..utils.func import get_valid_enum_names, get_datetime_with_tz, slippage


class AlgoBullsConnection:
    """
    Class for AlgoBulls connection
    """

    def __init__(self):
        """
        Init method that is used while creating an object of this class
        """
        self.api = AlgoBullsAPI(self)

        self.saved_parameters = {
            'start_timestamp_map': {},
            'end_timestamp_map': {}
        }

        self.strategy_locale_map = {
            TradingType.BACKTESTING: {},
            TradingType.PAPERTRADING: {},
            TradingType.REALTRADING: {},
        }

        self.backtesting_pnl_data = None
        self.papertrade_pnl_data = None
        self.realtrade_pnl_data = None

    @staticmethod
    def get_authorization_url():
        """
        Fetch the authorization URL

        Returns:
            Authorization URL
        """
        url = 'https://app.algobulls.com/user/login'
        print(f'Please login to this URL with your AlgoBulls credentials and get your developer access token: {url}')

    @staticmethod
    def get_token_url():
        """
        Fetch the token URL

        Returns:
            Token URL
        """
        url = 'https://app.algobulls.com/settings?section=developerOptions'
        print(f'Please login to this URL to get your unique token: {url}')

    def set_access_token(self, access_token):
        """
        Set the access token

        Args:
            access_token: access token

        Returns:
            None
        """
        assert isinstance(access_token, str), f'Argument "access_token" should be a string'
        self.api.set_access_token(access_token)

    def create_strategy(self, strategy, overwrite=False, strategy_code=None, abc_version=None):
        """
        Method to upload new strategy.

        All strategies are unique by name, per customer.
        If customer tries to upload strategy with the same name as an already existing strategy -
        if overwrite is False:
            - AlgoBullsAPIBadRequest Exception will be thrown. No change would be done in the backend database.
        If overwrite is True,
            - Existing strategy with strategy_name would be overwritten. No exception will be thrown.
        If abc_version is not None,
            - Create strategy for specific version
        else:
            - Create strategy for latest version

        Args:
            strategy: A strategy
            overwrite: A boolean variable
            strategy_code: Strategy code
            abc_version: ABC version
        """

        # Sanity checks
        assert issubclass(strategy, StrategyBase), f'strategy should be a subclass of class StrategyBase. Got class of type: type{strategy}'
        assert hasattr(strategy, 'name'), f'Strategy name not defined'

        # Validate class by creating an instance
        # Todo: Temporarily disabling strategy validation for this bug fix: Validating strategy which has assert checks for strategy parameters to be of specific type (say 'int') fails with TypeError.
        #       In future, if assert checks can be taken care of dynamically, turn this validation ON.
        # print('Validating Strategy...')
        # strategy()

        # Get source code, and upload as new strategy (if strategy_code is None) else edit same strategy
        strategy_name = strategy.name if isinstance(strategy.name, str) else strategy.name()
        strategy_details = inspect.getsource(strategy)
        versions_supported = strategy.versions_supported() if hasattr(strategy, 'versions_supported') else AlgoBullsEngineVersion.VERSION_3_3_0

        if abc_version is None:
            if isinstance(versions_supported, list):
                _abc_version = versions_supported[0].value  # Take the first version
            else:
                _abc_version = versions_supported.value
        else:
            _abc_version = abc_version.value

        if overwrite is False:
            response = self.api.create_strategy(strategy_name=strategy_name, strategy_details=strategy_details, abc_version=_abc_version)
        else:
            response = None
            if strategy_code:
                _strategy_code = strategy_code
            else:
                _ = self.get_all_strategies(return_as_dataframe=False)
                try:
                    _strategy_code = {_dict['strategyName']: _dict['strategyCode'] for _dict in _}[strategy_name]
                    response = self.api.update_strategy(strategy_code=_strategy_code, strategy_name=strategy_name, strategy_details=strategy_details, abc_version=_abc_version)

                except KeyError:
                    response = self.api.create_strategy(strategy_name=strategy_name, strategy_details=strategy_details,
                                                        abc_version=_abc_version)

        return response

    def get_all_strategies(self, return_as_dataframe=True):
        """
        Fetch all available strategies

        Args:
            return_as_dataframe: If true, strategies returned as a Dataframe else returned as JSON

        Returns:
            list of available strategies
        """
        response = self.api.get_all_strategies()
        if isinstance(response['data'], list):
            _ = response['data']
            return pd.DataFrame(_) if return_as_dataframe else _
        else:
            return response

    def get_strategy_name(self, strategy_code):
        """
        Fetch the name of the strategy using strategy-code

        Args:
            strategy_code: strategy code

        Returns:
            name of the strategy
        """
        strategy_name = None
        try:
            # TODO: Currently fetching strategy name over API everytime. Will be optimized in future to avoid repeated API calls.
            all_strategies_df = self.get_all_strategies()
            strategy_name = all_strategies_df.loc[all_strategies_df['strategyCode'] == strategy_code]['strategyName'][0]
        except Exception as ex:
            print(f'Error while fetching strategy name of strategy code {strategy_code}. Error: {ex}')
        return strategy_name

    def get_strategy_details(self, strategy_code):
        """
        Fetch the strategy details of a particular strategy

        Args:
            strategy_code: strategy code

        Returns:
            strategy program / code
        """
        assert isinstance(strategy_code, str), f'Argument "strategy_code" should be a string'

        try:
            response = self.api.get_strategy_details(strategy_code)
            strategy_code = response['data']
            return strategy_code
        except AlgoBullsAPIBadRequestException:
            print(f'ERROR: No strategy found with ID: {strategy_code}')

    def search_instrument(self, instrument, exchange='NSE'):
        """
        Search for an instrument

        Args:
            instrument: instrument key
            exchange: exchange, default is 'NSE'

        Returns:
            A list of matching instruments
        """

        assert isinstance(instrument, str), f'Argument "instrument" should be a string'
        response = self.api.search_instrument(instrument, exchange=exchange).get('data')

        return response

    def delete_previous_trades(self, strategy):
        """
        Delete all the previous trades and clear the pnl table

        Args:
            strategy: Strategy code
        """

        response = {}
        for _ in range(30):
            try:
                response = self.api.delete_previous_trades(strategy)
                print(response.get('message'))
                break
            except AlgoBullsAPIGatewayTimeoutErrorException as ex:
                print(f'Deleting previous trades... in process... (attempt {_})\n{ex}')
                time.sleep(1)

        return response

    def get_job_status(self, strategy_code, trading_type):
        """
        Get status for a Back Testing / Paper Trading / Real Trading Job

        Args:
            strategy_code: Strategy code
            trading_type: Trading type

        Returns:
            Job status
        """

        assert isinstance(strategy_code, str), f'Argument "strategy_code" should be a string'
        assert isinstance(trading_type, TradingType), f'Argument "trading_type" should be an enum of type {TradingType.__name__}'

        response = self.api.get_job_status(strategy_code=strategy_code, trading_type=trading_type)
        return response

    def stop_job(self, strategy_code, trading_type):
        """
        Stop a running job

        Args:
            strategy_code: strategy code
            trading_type: trading type

        Returns:
            Job status
        """

        assert isinstance(strategy_code, str), f'Argument "strategy_code" should be a string'
        assert isinstance(trading_type, TradingType), f'Argument "trading_type" should be an enum of type {TradingType.__name__}'

        response = self.api.stop_strategy_algotrading(strategy_code=strategy_code, trading_type=trading_type)

<<<<<<< HEAD
    def get_logs(self, strategy_code, trading_type):
=======
    def get_logs(self, strategy_code, trading_type, display_progress_bar=True, print_live_logs=False):
>>>>>>> 0f770e57
        """
        Fetch logs for a strategy

        Args:
            strategy_code: strategy code
            trading_type: trading type
<<<<<<< HEAD

=======
            display_progress_bar: to track the execution progress progress bar as your strategy is executed
            print_live_logs: to print the logs as they are fetched
>>>>>>> 0f770e57
        Returns:
            Execution logs
        """

        assert isinstance(strategy_code, str), f'Argument "strategy_code" should be a string'
        assert isinstance(trading_type, TradingType), f'Argument "trading_type" should be an enum of type {TradingType.__name__}'
<<<<<<< HEAD
=======

        # TODO: to extract timestamp from a different source which will be independent of whether save parameters are present in the object
        start_timestamp_map = self.saved_parameters.get('start_timestamp_map')
        end_timestamp_map = self.saved_parameters.get('end_timestamp_map')
        sleep_time = 1

        # calculate the sleep time for RT and PT
        if trading_type is not TradingType.BACKTESTING:
            try:
                sleep_time = CandleIntervalSecondsMap[self.saved_parameters.get('candle_interval').value]
                print(f"Your candle interval is {self.saved_parameters.get('candle_interval').value}, therefore logs will be fetched every {sleep_time} seconds.")
            except Exception as e:
                print("WARNING: Could not fetch the candle interval from saved parameters. Logs will be fetched every 60 seconds.")
                sleep_time = 60

        # initialize the parameters required for displaying progress bar
        if display_progress_bar:
            if start_timestamp_map.get(trading_type) and end_timestamp_map.get(trading_type):
                start_timestamp = start_timestamp_map.get(trading_type).replace(tzinfo=None)
                end_timestamp = end_timestamp_map.get(trading_type).replace(tzinfo=None)
                total_seconds = (end_timestamp - start_timestamp).total_seconds()
            else:
                display_progress_bar = False

        # initialize all the variables
        all_logs = ''
        tqdm_progress_bar = None
        initial_next_token = None
        error_counter = 0
        status = None
        count_starting_status = 0

        while True:

            # if logs are in starting phase, we wait until it changes
            if status is None or status == ExecutionStatus.STARTING.value:
                status = self.get_job_status(strategy_code, trading_type)["message"]
                time.sleep(5)
                if status == ExecutionStatus.STARTING.value:
                    count_starting_status += 1
                    print('\r', end=f'Looking for a dedicated virtual server to execute your strategy... ({count_starting_status})')
                continue

            # if logs get in started phase, we initialize the tqdm object for progress tracking
            if display_progress_bar:
                if tqdm_progress_bar is None and status == ExecutionStatus.STARTED.value:
                    tqdm_progress_bar = tqdm(desc='Execution Progress', total=total_seconds, position=0, leave=True, bar_format='{l_bar}{bar}| {n_fmt}/{total_fmt} [{elapsed}<{remaining}]')

            for i in range(5):
                try:
                    response = self.api.get_logs(strategy_code=strategy_code, trading_type=trading_type, initial_next_token=initial_next_token)
                    logs = response.get('data')
                    if logs:
                        break
                except Exception as e:
                    tqdm.write(f"\n{'----' * 10}\nFaced an error while fetching logs. \nError: {e}\n{'----' * 10}\n")
                    time.sleep(5)
                    pass

            initial_next_token = response.get('nextForwardToken')
            # if logs are empty we wait
            if not logs:
                status = self.get_job_status(strategy_code, trading_type)["message"]

                # if status is stopped we break the while loop
                if status in [ExecutionStatus.STOPPED.value, ExecutionStatus.STOPPING.value]:
                    # tqdm.write(f'INFO: Got status as {status}, strategy execution completed.')    # for debug
                    if display_progress_bar:
                        if tqdm_progress_bar is not None:
                            tqdm_progress_bar.close()
                    break

                # continue if logs are not fetched
                else:
                    # tqdm.write(f'WARNING: got no data, current status is {status}...')      # for debug
                    time.sleep(5)
                    continue

            else:
                if type(logs) is list and initial_next_token:
                    all_logs += ''.join(logs)

                # print the logs below progressbar
                if print_live_logs:
                    tqdm.write(''.join(logs))

                # iterate in reverse order
                if display_progress_bar:
                    for log in logs[::-1]:
                        try:
                            # extract log terms inside square brackets
                            _ = re.findall(r'\[(.*?)\]', log)

                            # extract datetime from logs
                            if tqdm_progress_bar is not None and _[0] in ['BT', 'PT', 'RT']:
                                current_timestamp = dt.strptime(_[1].split(',')[0], '%Y-%m-%d %H:%M:%S')
                                total_completion = (current_timestamp - start_timestamp).total_seconds()
                                tqdm_progress_bar.update(total_completion - tqdm_progress_bar.n)
                                break

                        except Exception as ex:
                            tqdm.write(f'WARNING: faced an error while updating logs process. Error: {ex}')
                            error_counter += 1

                    # avoid infinite loop in case of error
                    if error_counter > 5:
                        break

                print(len(logs))
                if len(logs) >= 1000:
                    tqdm.write(f"\n{'-----' * 5}\nWaiting {sleep_time} seconds for fetching next logs ...\n{'-----' * 5}\n")  # for debug
                    time.sleep(sleep_time)
                else:
                    time.sleep(1)

        return all_logs
>>>>>>> 0f770e57

        return self.api.get_logs(strategy_code=strategy_code, trading_type=trading_type).get('data')

    def get_report(self, strategy_code, trading_type, report_type, render_as_dataframe=False, show_all_rows=False, location=None):
        """
        Fetch report for a strategy

        Args:
            strategy_code: Strategy code
            trading_type: Value of TradingType Enum
            report_type: Value of TradingReportType Enum
            render_as_dataframe: True or False
            show_all_rows: True or False
            location: Location of the Exchange

        Returns:
            report details
        """

        assert isinstance(strategy_code, str), f'Argument "strategy_code" should be a string'
        assert isinstance(trading_type, TradingType), f'Argument "trading_type" should be an enum of type {TradingType.__name__}'
        assert isinstance(report_type, TradingReportType), f'Argument "report_type" should be an enum of type {TradingReportType.__name__}'
        assert isinstance(render_as_dataframe, bool), f'Argument "render_as_dataframe" should be a bool'
        assert isinstance(show_all_rows, bool), f'Argument "show_all_rows" should be a bool'
        # assert (broker is None or isinstance(broker, AlgoBullsSupportedBrokers) is True), f'Argument broker should be None or an enum of type {AlgoBullsSupportedBrokers.__name__}'
        response = self.api.get_reports(strategy_code=strategy_code, trading_type=trading_type, report_type=report_type, location=location)
        if response.get('data'):
            if render_as_dataframe:
                if show_all_rows:
                    pandas_dataframe_all_rows()
                _response = pd.DataFrame(response['data'])
            else:
                _response = response['data']
            return _response
        else:
            print('Report not available yet. Please retry in sometime')

    def get_pnl_report_table(self, strategy_code, trading_type, location, slippage_percent=None):
        """
            Fetch BT/PT/RT Profit & Loss details

            Args:
                strategy_code: strategy code
                trading_type: type of trades : Backtesting, Papertrading, Realtrading
                location: Location of the exchange
                slippage_percent: percentage of slippage per order

            Returns:
                Report details
        """

        assert isinstance(strategy_code, str), f'Argument "strategy_code" should be a string'

        # Fetch the data
        if location is None:
            location = self.strategy_locale_map[trading_type].get(strategy_code, Locale.DEFAULT.value)

        data = self.get_report(strategy_code=strategy_code, trading_type=trading_type, report_type=TradingReportType.PNL_TABLE, location=location)

        # Post-processing: Cleanup & converting data to dataframe
        column_rename_map = OrderedDict([
            ('strategy.instrument.segment', 'instrument_segment'),
            ('strategy.instrument.tradingsymbol', 'instrument_tradingsymbol'),
            ('entry.timestamp', 'entry_timestamp'),
            ('entry.isBuy', 'entry_transaction_type'),
            ('entry.quantity', 'entry_quantity'),
            ('entry.prefix', 'entry_currency'),
            ('entry.price', 'entry_price'),
            ('exit.timestamp', 'exit_timestamp'),
            ('exit.isBuy', 'exit_transaction_type'),
            ('exit.quantity', 'exit_quantity'),
            ('exit.prefix', 'exit_currency'),
            ('exit.price', 'exit_price'),
            ('pnlAbsolute.value', 'pnl_absolute')
        ])
        if data:
            # Generate df from json data & perform cleanups
            _df = pd.json_normalize(data[::-1])[list(column_rename_map.keys())].rename(columns=column_rename_map)
            _df[['entry_timestamp', 'exit_timestamp']] = _df[['entry_timestamp', 'exit_timestamp']].apply(pd.to_datetime, format="%Y-%m-%d | %H:%M %z", errors="coerce")
            _df['entry_transaction_type'] = _df['entry_transaction_type'].apply(lambda _: 'BUY' if _ else 'SELL')
            _df['exit_transaction_type'] = _df['exit_transaction_type'].apply(lambda _: 'BUY' if _ else 'SELL')
            _df["pnl_cumulative_absolute"] = _df["pnl_absolute"].cumsum(axis=0, skipna=True)

            # add slippage here
            if slippage_percent:
                _df[['entry_price', 'exit_price']] = _df.apply(
                    lambda row: (slippage(row.entry_price, row.entry_variety, row.entry_transaction_type, slippage_percent), slippage(row.exit_price, row.exit_variety, row.exit_transaction_type, slippage_percent)), axis=1, result_type='expand')
                _df['pnl_absolute'] = _df['exit_price'] - _df['entry_price']
        else:
            # No data available, send back an empty dataframe
            _df = pd.DataFrame(columns=list(column_rename_map.values()))

        return _df

    def get_report_statistics(self, strategy_code, initial_funds, report, html_dump, pnl_df):
        """
            Fetch BT/PT/RT report statistics

            Args:
                strategy_code: strategy code
                report: format and content of the report
                html_dump: save it as a html file
                pnl_df: dataframe containing pnl reports
                initial_funds: initial funds to before starting the job
            Returns:
                Report details
        """

        order_report = None

        # get pnl data and cleanup as per quantstats format
        _returns_df = pnl_df[['entry_timestamp', 'pnl_absolute']]
        _returns_df['entry_timestamp'] = _returns_df['entry_timestamp'].dt.tz_localize(None)  # Note: Quantstats has a bug. It doesn't accept the df index, which is set below, with timezone. Hence, we have to drop the timezone info
        _returns_df = _returns_df.set_index('entry_timestamp')
        _returns_df["total_funds"] = _returns_df.pnl_absolute.cumsum() + initial_funds
        _returns_df = _returns_df.dropna()

        # Note: Quantstats has a potential bug. It cannot work with multiple entries having the same timestamp. For now, we are dropping multiple entries with the same entry_timestamp (else the quantstats code below would throw an error)
        # Suggestion for workaround: For entries with same entry timestamps, we can slightly modify the entry timestamps by adding single-digit microseconds to make them unique
        _returns_df = _returns_df[~_returns_df.index.duplicated(keep='first')]

        # Extract the final column; note: timestamp is the index so that is available too
        total_funds_series = _returns_df.total_funds

        # select report type
        if report == "metrics":
            order_report = qs.reports.metrics(total_funds_series)
        elif report == "full":
            order_report = qs.reports.full(total_funds_series)

        # save as html file
        if html_dump:
            all_strategies = self.get_all_strategies()
            strategy_name = all_strategies.loc[all_strategies['strategyCode'] == strategy_code]['strategyName'].iloc[0]
            qs.reports.html(total_funds_series, title=strategy_name, output='', download_filename=f'report_{strategy_name}_{time.time():.0f}.html')

        return order_report

    def print_strategy_config(self, trading_type):
        _ = self.saved_parameters
        strategy_name = self.get_strategy_name(_['strategy_code'])

        data = [
            ['Strategy Name', strategy_name],
            # ['Strategy Code', _['strategy_code']],    # not required as of now
            ['Trading Type', trading_type.name],
            ['Instrument(s)', pprint.pformat(_['instruments'])],
            ['Quantity/Lots', _['lots']],
            ['Start Timestamp', _['start_timestamp_map'][trading_type]],
            ['End Timestamp', _['end_timestamp_map'][trading_type]],
            ['Parameters', pprint.pformat(_['strategy_parameters'])],
            ['Candle', _['candle_interval'].value],
            ['Mode', _['strategy_mode'].name],
        ]

        if trading_type in [TradingType.BACKTESTING, TradingType.PAPERTRADING]:
            data.append(['Initial Funds (Virtual)', _['initial_funds_virtual']])
        elif trading_type in [TradingType.REALTRADING]:
            data.insert(0, ["Broker Name", _['vendor_details']['brokerName']])  # Note, key is still 'vendor_details' even for broking purpose

        if _.get('vendor_details') is not None:
            data.insert(0, ["Vendor Name", _['vendor_details']['brokerName']])

        _msg = tabulate(data, headers=['Config', 'Value'], tablefmt="fancy_grid")
        print(f"\nStarting the strategy '{strategy_name}' in {trading_type.name} mode...\n{_msg}\n")

    def start_job(self, strategy_code=None, start_timestamp=None, end_timestamp=None, instruments=None, lots=None, strategy_parameters=None, candle_interval=None, strategy_mode=None, initial_funds_virtual=None, delete_previous_trades=True,
                  trading_type=None, broking_details=None, **kwargs):
        """
        Submit a BT/PT/RT job for a strategy on the AlgoBulls Platform

        Args:
            strategy_code: Strategy code
            start_timestamp: Start date-time/time
            end_timestamp: End date-time/time
            instruments: Instrument key
            lots: Number of lots of the passed instrument to trade on
            strategy_parameters: Parameters
            candle_interval: Candle interval
            strategy_mode: Intraday or delivery
            delete_previous_trades: Delete data for previous trades
            initial_funds_virtual: virtual funds allotted before the backtesting starts
            trading_type: type of trading : PT/BT/RT
            broking_details: details of client's broker

        Legacy args (will be deprecated in future release):
            'strategy_code' behaves same as 'strategy'
            'start_timestamp' behaves same as 'start'
            'end_timestamp' behaves same as 'end'
            'instrument' behaves same as 'instruments'
            'strategy_parameters' behaves same as 'parameters'
            'candle_interval' behaves same as 'candle'
            'strategy_mode' behaves same as 'mode'

        Returns:
            job submission status
            location of the instruments
        """

        # check if values received by new parameter names, else extract from old parameter names, else extract from saved parameters
        saved_params = self.saved_parameters
        start_timestamp_map = saved_params.get('start_timestamp_map')
        end_timestamp_map = saved_params.get('end_timestamp_map')
        strategy_code = strategy_code or kwargs.get('strategy_code') or saved_params.get('strategy_code')
        start_timestamp = start_timestamp or kwargs.get('start_timestamp') or start_timestamp_map.get(trading_type)
        end_timestamp = end_timestamp or kwargs.get('end_timestamp') or end_timestamp_map.get(trading_type)
        strategy_parameters = strategy_parameters or kwargs.get('strategy_parameters') or saved_params.get('strategy_parameters')
        candle_interval = candle_interval or kwargs.get('candle_interval') or saved_params.get('candle_interval')
        instruments = instruments or kwargs.get('instrument') or saved_params.get('instruments')
        strategy_mode = strategy_mode or kwargs.get('strategy_mode') or saved_params.get('strategy_mode') or StrategyMode.INTRADAY
        lots = lots or saved_params.get('lots')
        initial_funds_virtual = initial_funds_virtual or saved_params.get('initial_funds_virtual') or 1e9
        broking_details = broking_details or saved_params.get('vendor_details')

        # Sanity checks - Convert config parameters
        _error_msg_candle = f'Argument "candle" should be a valid string or an enum of type CandleInterval. Possible string values can be: {get_valid_enum_names(CandleInterval)}'
        _error_msg_timestamps = f'\nString Format (YYYY-MM-DD HH:MM z) or an instance of type datetime.datetime for Back Testing \nString Format (HH:MM z) or an instance of type datetime.time for Real trading or Paper Trading'
        _error_msg_instruments = f'Argument "instruments" should be a valid instrument string or a list of valid instruments strings. You can use the \'get_instrument()\' method of AlgoBullsConnection class to search for instruments'
        _error_msg_mode = f'Argument "mode" should be a valid string or an enum of type StrategyMode. Possible string values can be: {get_valid_enum_names(StrategyMode)}'
        _error_msg_broking_details = 'Argument "broking_details" should be a valid dict with valid keys. Expected keys "brokerName" and "credentialParameters" '

        initial_funds_virtual = float(initial_funds_virtual)
        if isinstance(start_timestamp, str):
            start_timestamp = get_datetime_with_tz(start_timestamp, trading_type)
        if isinstance(end_timestamp, str):
            end_timestamp = get_datetime_with_tz(end_timestamp, trading_type)
        if isinstance(strategy_mode, str):
            _ = strategy_mode.upper()
            assert _ in StrategyMode.__members__, _error_msg_candle
            strategy_mode = StrategyMode[_]
        if isinstance(candle_interval, str):
            _ = f"{'_' if candle_interval[0].isdigit() else ''}{candle_interval.strip().upper().replace(' ', '_')}"
            assert _ in CandleInterval.__members__, _error_msg_candle
            candle_interval = CandleInterval[_]
        if isinstance(instruments, str):
            instruments = [instruments]

        # Sanity checks - Validate config parameters
        assert isinstance(strategy_code, str), f'Argument "strategy" should be a valid string'
        assert isinstance(start_timestamp, dt), 'Argument "start" should be a valid timestamp string\n' + _error_msg_timestamps
        assert isinstance(end_timestamp, dt), 'Argument "end" should be a valid timestamp string\n' + _error_msg_timestamps
        assert isinstance(instruments, list), _error_msg_instruments
        assert len(instruments) > 0, _error_msg_instruments
        assert (isinstance(lots, int) and lots > 0), f'Argument "lots" should be a positive integer.'
        assert isinstance(strategy_parameters, dict), f'Argument "parameters" should be a dict'
        assert isinstance(strategy_mode, StrategyMode), _error_msg_mode
        assert isinstance(candle_interval, CandleInterval), _error_msg_candle
        assert isinstance(initial_funds_virtual, float), 'Argument "initial_funds_virtual" should be a float'
        assert isinstance(delete_previous_trades, bool), 'Argument "delete_previous_trades" should be a boolean'

        if broking_details is not None:
            assert isinstance(broking_details, dict), f'Argument "broking_details" should be a dict'
            assert 'brokerName' in broking_details, f'Argument "broking_details" should be a dict with "brokerName" key'
            assert 'credentialParameters' in broking_details, f'Argument "broking_details" should be a dict with "credentialParameters" key'

        if trading_type is not TradingType.BACKTESTING:
            start_timestamp = dt.combine(dt.now().astimezone(start_timestamp.tzinfo).date(), start_timestamp.time(), tzinfo=start_timestamp.tzinfo)
            end_timestamp = dt.combine(dt.now().astimezone(end_timestamp.tzinfo).date(), end_timestamp.time(), tzinfo=end_timestamp.tzinfo)

            start_timestamp_map[TradingType.REALTRADING] = start_timestamp
            start_timestamp_map[TradingType.PAPERTRADING] = start_timestamp
            end_timestamp_map[TradingType.REALTRADING] = end_timestamp
            end_timestamp_map[TradingType.PAPERTRADING] = end_timestamp

        else:
            start_timestamp_map[TradingType.BACKTESTING] = start_timestamp
            end_timestamp_map[TradingType.BACKTESTING] = end_timestamp

        # Restructuring strategy params
        restructured_strategy_parameters = []
        for parameter_name in strategy_parameters:
            restructured_strategy_parameters.append({
                'paramName': parameter_name,
                'paramValue': strategy_parameters[parameter_name]
            })

        # get exchange location
        _ = instruments[0].split(':')
        if len(_) == 2 and EXCHANGE_LOCALE_MAP.get(_[0]) is not None:
            location = EXCHANGE_LOCALE_MAP[_[0]]
        else:
            print('Warning: Valid exchange not given, assuming exchange as "NSE_EQ".\n Expected format for giving an instrument "<EXCHANGE>:<TRADING_SYMBOL>"\nPossible exchange values include: {EXCHANGE_LOCALE_MAP.keys()}')
            location = EXCHANGE_LOCALE_MAP[Locale.DEFAULT.value]

        # generate instruments' id list
        instrument_list = []
        for _instrument in instruments:
            exchange, tradingsymbol = _instrument.split(':')
            instrument_results = self.search_instrument(instrument=tradingsymbol, exchange=exchange)
            for _ in instrument_results:
                if _["value"] == _instrument:
                    instrument_list.append({'id': _["id"]})
                    break

        # save BT/PT/RT parameters
        self.saved_parameters = {
            'strategy_code': strategy_code,
            'start_timestamp_map': start_timestamp_map,
            'end_timestamp_map': end_timestamp_map,
            'strategy_parameters': strategy_parameters,
            'candle_interval': candle_interval,
            'instruments': instruments,
            'strategy_mode': strategy_mode,
            'lots': lots,
            'initial_funds_virtual': initial_funds_virtual,
            'vendor_details': broking_details  # Note: key name is saved as vendor_details for logging purpose
        }

        self.print_strategy_config(trading_type)

        # delete previous trades
        if delete_previous_trades and trading_type in [TradingType.BACKTESTING, TradingType.PAPERTRADING]:
            self.delete_previous_trades(strategy_code)

        # Setup config for starting the job
        strategy_config = {
            'instruments': {
                'instruments': instrument_list
            },
            'lots': lots,
            'userParams': restructured_strategy_parameters,
            'candleDuration': candle_interval.value,
            'strategyMode': strategy_mode.value
        }
        self.api.set_strategy_config(strategy_code=strategy_code, strategy_config=strategy_config, trading_type=trading_type)

        # Submit trading job
        response = self.api.start_strategy_algotrading(strategy_code=strategy_code, start_timestamp=start_timestamp, end_timestamp=end_timestamp, trading_type=trading_type,
                                                       lots=lots, initial_funds_virtual=initial_funds_virtual, broker_details=broking_details, location=location)

        self.strategy_locale_map[trading_type][strategy_code] = location
        return response

    def backtest(self, strategy=None, start=None, end=None, instruments=None, lots=None, parameters=None, candle=None, mode=None, delete_previous_trades=True, initial_funds_virtual=None, vendor_details=None, **kwargs):
        """
        Submit a backtesting job for a strategy on the AlgoBulls Platform

        Args:
            strategy: Strategy code
            start: Start date-time/time
            end: End date-time/time
            instruments: Instrument key
            lots: Number of lots of the passed instrument to trade on
            parameters: Parameters
            candle: Candle interval
            mode: Intraday or delivery
            delete_previous_trades: Delete data for previous trades
            initial_funds_virtual: virtual funds allotted before the backtesting starts
            vendor_details: vendor's details for authentication and verification

        Legacy args (will be deprecated in future release):
            'strategy_code' behaves same as 'strategy'
            'start_timestamp' behaves same as 'start'
            'end_timestamp' behaves same as 'end'
            'instrument' behaves same as 'instruments'
            'strategy_parameters' behaves same as 'parameters'
            'candle_interval' behaves same as 'candle'
            'strategy_mode' behaves same as 'mode'

        Returns:
            backtest job submission status
        """

        # start backtesting job
        response = self.start_job(
            strategy_code=strategy, start_timestamp=start, end_timestamp=end, instruments=instruments, lots=lots, strategy_parameters=parameters, candle_interval=candle, strategy_mode=mode,
            initial_funds_virtual=initial_funds_virtual, delete_previous_trades=delete_previous_trades, trading_type=TradingType.BACKTESTING, broking_details=vendor_details, **kwargs
        )

        # Update previously saved pnl data and exchange location
        self.backtesting_pnl_data = None

    def get_backtesting_job_status(self, strategy_code):
        """
        Get Back Testing job status for given strategy_code

        Args:
            strategy_code: Strategy code

        Returns:
            Job status
        """

        assert isinstance(strategy_code, str), f'Argument "strategy_code" should be a string'

        return self.get_job_status(strategy_code, TradingType.BACKTESTING)

    def stop_backtesting_job(self, strategy_code):
        """
        Stop a running Back Testing job

        Args:
            strategy_code: Strategy Code

        Returns:
            stop job status
        """

        assert isinstance(strategy_code, str), f'Argument "strategy_code" should be a string'

        return self.stop_job(strategy_code=strategy_code, trading_type=TradingType.BACKTESTING)

<<<<<<< HEAD
    def get_backtesting_logs(self, strategy_code):
=======
    def get_backtesting_logs(self, strategy_code, display_progress_bar=True, print_live_logs=False):
>>>>>>> 0f770e57
        """
        Fetch Back Testing logs

        Args:
            strategy_code: Strategy code
<<<<<<< HEAD
=======
            display_progress_bar: to track the execution on progress bar as your strategy is executed
            print_live_logs: to print the live logs as your strategy is executed
>>>>>>> 0f770e57

        Returns:
            Report details
        """

        assert isinstance(strategy_code, str), f'Argument "strategy_code" should be a string'
        assert isinstance(display_progress_bar, bool), f'Argument "display_progress_bar" should be a boolean'
        assert isinstance(print_live_logs, bool), f'Argument "print_live_logs" should be a boolean'

<<<<<<< HEAD
        return self.get_logs(strategy_code, trading_type=TradingType.BACKTESTING)
=======
        return self.get_logs(strategy_code, trading_type=TradingType.BACKTESTING, display_progress_bar=display_progress_bar, print_live_logs=print_live_logs)
>>>>>>> 0f770e57

    def get_backtesting_report_pnl_table(self, strategy_code, location=None, show_all_rows=False, force_fetch=False, slippage_percent=None):
        """
        Fetch Back Testing Profit & Loss details

        Args:
            strategy_code: strategy code
            location: Location of Exchange
            show_all_rows: True or False
            force_fetch: Forcefully fetch PnL data
            slippage_percent: Slippage percentage value

        Returns:
            Report details
        """

        if self.backtesting_pnl_data is None or location is not None or force_fetch:
            self.backtesting_pnl_data = self.get_pnl_report_table(strategy_code, TradingType.BACKTESTING, location, slippage_percent)

        return self.backtesting_pnl_data

    def get_backtesting_report_statistics(self, strategy_code, initial_funds=1e9, mode='quantstats', report='metrics', html_dump=False):
        """
        Fetch Back Testing report statistics

        Args:
            strategy_code: strategy code
            initial_funds: initial funds that were set before backtesting
            mode: extension used to generate statistics
            report: format and content of the report
            html_dump: save it as a html file

        Returns:
            Report details
        """

        assert isinstance(strategy_code, str), f'Argument "strategy_code" should be a string'

        if self.backtesting_pnl_data is None:
            self.get_backtesting_report_pnl_table(strategy_code)
        else:
            print('Generating Statistics for already fetched P&L data...')

        order_report = self.get_report_statistics(strategy_code, initial_funds, report, html_dump, self.backtesting_pnl_data)

        return order_report

    def get_backtesting_report_order_history(self, strategy_code):
        """
        Fetch Back Testing order history

        Args:
            strategy_code: strategy code

        Returns:
            Report details
        """

        assert isinstance(strategy_code, str), f'Argument "strategy_code" should be a string'

        return self.get_report(strategy_code=strategy_code, trading_type=TradingType.BACKTESTING, report_type=TradingReportType.ORDER_HISTORY)

    def papertrade(self, strategy=None, start=None, end=None, instruments=None, lots=None, parameters=None, candle=None, mode=None, delete_previous_trades=True, initial_funds_virtual=None, vendor_details=None, **kwargs):
        """
        Submit a papertrade job for a strategy on the AlgoBulls Platform

        Args:
            strategy: Strategy code
            start: Start date-time/time
            end: End date-time/time
            instruments: Instrument key
            lots: Number of lots of the passed instrument to trade on
            parameters: Parameters
            candle: Candle interval
            mode: Intraday or delivery
            delete_previous_trades: Delete data of all previous trades
            initial_funds_virtual: virtual funds allotted before the paper trading starts
            vendor_details: vendor's details for authentication and verification

        Legacy args (will be deprecated in future release):
            'strategy_code' behaves same as 'strategy'
            'start_timestamp' behaves same as 'start'
            'end_timestamp' behaves same as 'end'
            'instrument' behaves same as 'instruments'
            'strategy_parameters' behaves same as 'parameters'
            'candle_interval' behaves same as 'candle'
            'strategy_mode' behaves same as 'mode'

        Returns:
            papertrade job submission status
        """

        # start papertrading job
        response = self.start_job(
            strategy_code=strategy, start_timestamp=start, end_timestamp=end, instruments=instruments, lots=lots, strategy_parameters=parameters, candle_interval=candle, strategy_mode=mode,
            initial_funds_virtual=initial_funds_virtual, delete_previous_trades=delete_previous_trades, trading_type=TradingType.PAPERTRADING, broking_details=vendor_details, **kwargs
        )

        # Update previously saved pnl data and exchange location
        self.papertrade_pnl_data = None

    def get_papertrading_job_status(self, strategy_code):
        """
        Get Paper Trading job status

        Args:
            strategy_code: Strategy code

        Returns:
            Job status
        """

        assert isinstance(strategy_code, str), f'Argument "strategy_code" should be a string'

        return self.get_job_status(strategy_code, TradingType.PAPERTRADING)

    def stop_papertrading_job(self, strategy_code):
        """
        Stop the Paper Trading session

        Args:
            strategy_code: Strategy code

        Returns:
            stop job status
        """

        assert isinstance(strategy_code, str), f'Argument "strategy_code" should be a string'

        return self.stop_job(strategy_code=strategy_code, trading_type=TradingType.PAPERTRADING)

<<<<<<< HEAD
    def get_papertrading_logs(self, strategy_code):
=======
    def get_papertrading_logs(self, strategy_code, display_progress_bar=True, print_live_logs=True):
>>>>>>> 0f770e57
        """
        Fetch Paper Trading logs

        Args:
            strategy_code: Strategy code
<<<<<<< HEAD
=======
            display_progress_bar: to track the execution on progress bar as your strategy is executed
            print_live_logs: to print the live logs as your strategy is executed
>>>>>>> 0f770e57

        Returns:
            Report details
        """

        assert isinstance(strategy_code, str), f'Argument "strategy_code" should be a string'
        assert isinstance(display_progress_bar, bool), f'Argument "display_progress_bar" should be a boolean'
        assert isinstance(print_live_logs, bool), f'Argument "print_live_logs" should be a boolean'

<<<<<<< HEAD
        return self.get_logs(strategy_code=strategy_code, trading_type=TradingType.PAPERTRADING)
=======
        return self.get_logs(strategy_code, trading_type=TradingType.PAPERTRADING, display_progress_bar=display_progress_bar, print_live_logs=print_live_logs)
>>>>>>> 0f770e57

    def get_papertrading_report_pnl_table(self, strategy_code, location=None, show_all_rows=False, force_fetch=False, slippage_percent=None):
        """
        Fetch Paper Trading Profit & Loss details

        Args:
            strategy_code: strategy code
            location: Location of the exchange
            show_all_rows: True or False
            force_fetch: Forcefully fetch PnL data
            slippage_percent: Slippage percentage value

        Returns:
            Report details
        """

        if self.papertrade_pnl_data is None or location is not None or force_fetch:
            self.papertrade_pnl_data = self.get_pnl_report_table(strategy_code, TradingType.PAPERTRADING, location, slippage_percent)

        return self.papertrade_pnl_data

    def get_papertrading_report_statistics(self, strategy_code, initial_funds=1e9, mode='quantstats', report='metrics', html_dump=False):
        """
        Fetch Paper Trading report statistics

        Args:
            strategy_code: strategy code
            initial_funds: initial funds allotted before papertrading
            mode: extension used to generate statistics
            report: format and content of the report
            html_dump: save it as a html file

        Returns:
            Report details
        """

        assert isinstance(strategy_code, str), f'Argument "strategy_code" should be a string'

        if self.papertrade_pnl_data is None:
            self.get_papertrading_report_pnl_table(strategy_code)
        else:
            print('Generating Statistics for already fetched P&L data...')

        order_report = self.get_report_statistics(strategy_code, initial_funds, report, html_dump, self.papertrade_pnl_data)

        return order_report

    def get_papertrading_report_order_history(self, strategy_code):
        """
        Fetch Paper Trading order history

        Args:
            strategy_code: Strategy code

        Returns:
            Report details
        """

        assert isinstance(strategy_code, str), f'Argument "strategy_code" should be a string'

        return self.get_report(strategy_code=strategy_code, trading_type=TradingType.PAPERTRADING, report_type=TradingReportType.ORDER_HISTORY)

    def realtrade(self, strategy=None, start=None, end=None, instruments=None, lots=None, parameters=None, candle=None, mode=None, broking_details=None, **kwargs):
        """
        Start a Real Trading session.
        Update: This requires an approval process which is currently on request basis.

        Start a realtrading job for a strategy on the AlgoBulls Platform

        Args:
            strategy: Strategy code
            start: Start date-time/time
            end: End date-time/time
            instruments: Instrument key
            lots: Number of lots of the passed instrument to trade on
            parameters: Parameters
            candle: Candle interval
            mode: Intraday or delivery
            broking_details: client's broking details

        Legacy args (will be deprecated in future release):
            'strategy_code' behaves same as 'strategy'
            'start_timestamp' behaves same as 'start'
            'end_timestamp' behaves same as 'end'
            'instrument' behaves same as 'instruments'
            'strategy_parameters' behaves same as 'parameters'
            'candle_interval' behaves same as 'candle'
            'strategy_mode' behaves same as 'mode'

        Returns:
            realtrade job submission status
        """

        # start realtrading job
        response = self.start_job(strategy_code=strategy, start_timestamp=start, end_timestamp=end, instruments=instruments, lots=lots, strategy_parameters=parameters, candle_interval=candle, strategy_mode=mode, trading_type=TradingType.REALTRADING,
                                  broking_details=broking_details,
                                  **kwargs)

        # Update previously saved pnl data and exchange location
        self.realtrade_pnl_data = None

    def livetrade(self, *args, **kwargs):
        self.realtrade(*args, **kwargs)

    def get_realtrading_job_status(self, strategy_code):
        """
        Fetch Real Trading job status

        Args:
            strategy_code: Strategy code

        Returns:
            Job status
        """

        assert isinstance(strategy_code, str), f'Argument "strategy_code" should be a string'

        return self.get_job_status(strategy_code, TradingType.REALTRADING)

    def stop_realtrading_job(self, strategy_code):
        """
        Stop the Real Trading session

        Args:
            strategy_code: Strategy code

        Returns:
            stop job status
        """

        assert isinstance(strategy_code, str), f'Argument "strategy_code" should be a string'

        return self.stop_job(strategy_code=strategy_code, trading_type=TradingType.REALTRADING)

<<<<<<< HEAD
    def get_realtrading_logs(self, strategy_code):
=======
    def get_realtrading_logs(self, strategy_code, display_progress_bar=True, print_live_logs=True):
>>>>>>> 0f770e57
        """
        Fetch Real Trading logs

        Args:
            strategy_code: Strategy code
<<<<<<< HEAD
=======
            display_progress_bar: to track the execution on progress bar as your strategy is executed
            print_live_logs: to print the live logs as your strategy is executed
>>>>>>> 0f770e57

        Returns:
            Report details
        """

        assert isinstance(strategy_code, str), f'Argument "strategy_code" should be a string'
        assert isinstance(display_progress_bar, bool), f'Argument "display_progress_bar" should be a boolean'
        assert isinstance(print_live_logs, bool), f'Argument "print_live_logs" should be a boolean'

<<<<<<< HEAD
        return self.get_logs(strategy_code=strategy_code, trading_type=TradingType.REALTRADING)
=======
        return self.get_logs(strategy_code, trading_type=TradingType.REALTRADING, display_progress_bar=display_progress_bar, print_live_logs=print_live_logs)
>>>>>>> 0f770e57

    def get_realtrading_report_pnl_table(self, strategy_code, location=None, show_all_rows=False, force_fetch=False):
        """
        Fetch Real Trading Profit & Loss details

        Args:
            strategy_code: strategy code
            location: Location of the Exchange
            show_all_rows: True or False
            force_fetch: Forcefully fetch PnL data

        Returns:
            Report details
        """

        if self.realtrade_pnl_data is None or location is not None or force_fetch:
            self.realtrade_pnl_data = self.get_pnl_report_table(strategy_code, TradingType.REALTRADING, location)

        return self.realtrade_pnl_data

    def get_realtrading_report_statistics(self, strategy_code, initial_funds=1e9, mode='quantstats', report='metrics', html_dump=False):
        """
        Fetch Real Trading report statistics

        Args:
            strategy_code: strategy code
            initial_funds: initial funds allotted before realtrading
            mode: extension used to generate statistics
            report: format and content of the report
            html_dump: save it as a html file

        Returns:
            Report details
        """

        assert isinstance(strategy_code, str), f'Argument "strategy_code" should be a string'

        if self.realtrade_pnl_data is None:
            self.get_realtrading_report_pnl_table(strategy_code)
        else:
            print('Generating Statistics for already fetched P&L data...')

        order_report = self.get_report_statistics(strategy_code, initial_funds, report, html_dump, self.realtrade_pnl_data)

        return order_report

    def get_realtrading_report_order_history(self, strategy_code):
        """
        Fetch Real Trading order history
        Args:
            strategy_code: Strategy code

        Returns:
            Report details
        """
        # assert (isinstance(broker, AlgoBullsSupportedBrokers) is True), f'Argument broker should be an enum of type {AlgoBullsSupportedBrokers.__name__}'
        assert isinstance(strategy_code, str), f'Argument "strategy_code" should be a string'

        return self.get_report(strategy_code=strategy_code, trading_type=TradingType.REALTRADING, report_type=TradingReportType.ORDER_HISTORY)


def pandas_dataframe_all_rows():
    """
    Enable printing of all rows in a dataframe.

    Returns: None
    """

    pd.set_option('display.max_rows', None)
    pd.set_option('display.max_columns', None)
    pd.set_option('display.width', None)
    pd.set_option('display.max_colwidth', None)<|MERGE_RESOLUTION|>--- conflicted
+++ resolved
@@ -3,6 +3,7 @@
 """
 import inspect
 import pprint
+import re
 import time
 from collections import OrderedDict
 from datetime import datetime as dt
@@ -10,16 +11,13 @@
 import pandas as pd
 import quantstats as qs
 from tabulate import tabulate
+from tqdm.auto import tqdm
 
 from .api import AlgoBullsAPI
 from .exceptions import AlgoBullsAPIBadRequestException, AlgoBullsAPIGatewayTimeoutErrorException
-<<<<<<< HEAD
-from ..constants import StrategyMode, TradingType, TradingReportType, CandleInterval, AlgoBullsEngineVersion, EXCHANGE_LOCALE_MAP, Locale
-=======
-from ..constants import StrategyMode, TradingType, TradingReportType, CandleInterval, AlgoBullsEngineVersion, Country, ExecutionStatus, EXCHANGE_LOCALE_MAP, Locale, CandleIntervalSecondsMap
->>>>>>> 0f770e57
+from ..constants import StrategyMode, TradingType, TradingReportType, CandleInterval, AlgoBullsEngineVersion, Country, ExecutionStatus, EXCHANGE_LOCALE_MAP, Locale
 from ..strategy.strategy_base import StrategyBase
-from ..utils.func import get_valid_enum_names, get_datetime_with_tz, slippage
+from ..utils.func import get_valid_enum_names, get_datetime_with_tz
 
 
 class AlgoBullsConnection:
@@ -38,7 +36,7 @@
             'end_timestamp_map': {}
         }
 
-        self.strategy_locale_map = {
+        self.strategy_country_map = {
             TradingType.BACKTESTING: {},
             TradingType.PAPERTRADING: {},
             TradingType.REALTRADING: {},
@@ -177,7 +175,8 @@
         try:
             # TODO: Currently fetching strategy name over API everytime. Will be optimized in future to avoid repeated API calls.
             all_strategies_df = self.get_all_strategies()
-            strategy_name = all_strategies_df.loc[all_strategies_df['strategyCode'] == strategy_code]['strategyName'][0]
+            strategy_name = all_strategies_df.loc[all_strategies_df['strategyCode'] == strategy_code].iloc[0]['strategyName']
+
         except Exception as ex:
             print(f'Error while fetching strategy name of strategy code {strategy_code}. Error: {ex}')
         return strategy_name
@@ -273,121 +272,87 @@
 
         response = self.api.stop_strategy_algotrading(strategy_code=strategy_code, trading_type=trading_type)
 
-<<<<<<< HEAD
-    def get_logs(self, strategy_code, trading_type):
-=======
-    def get_logs(self, strategy_code, trading_type, display_progress_bar=True, print_live_logs=False):
->>>>>>> 0f770e57
+    def get_logs(self, strategy_code, trading_type, auto_update=True, display_logs_in_auto_update_mode=False):
         """
         Fetch logs for a strategy
 
         Args:
             strategy_code: strategy code
             trading_type: trading type
-<<<<<<< HEAD
-
-=======
-            display_progress_bar: to track the execution progress progress bar as your strategy is executed
-            print_live_logs: to print the logs as they are fetched
->>>>>>> 0f770e57
+            auto_update: If True, logs will be continuously fetched until strategy execution is complete. A progress bar will show the live status of strategy execution
+            display_logs_in_auto_update_mode: Applicable only if auto_update is True; display the logs as they are fetched
+
         Returns:
             Execution logs
         """
 
         assert isinstance(strategy_code, str), f'Argument "strategy_code" should be a string'
         assert isinstance(trading_type, TradingType), f'Argument "trading_type" should be an enum of type {TradingType.__name__}'
-<<<<<<< HEAD
-=======
+        assert isinstance(auto_update, bool), f'Argument "show_progress_bar" should be a boolean'
 
         # TODO: to extract timestamp from a different source which will be independent of whether save parameters are present in the object
         start_timestamp_map = self.saved_parameters.get('start_timestamp_map')
         end_timestamp_map = self.saved_parameters.get('end_timestamp_map')
-        sleep_time = 1
-
-        # calculate the sleep time for RT and PT
-        if trading_type is not TradingType.BACKTESTING:
-            try:
-                sleep_time = CandleIntervalSecondsMap[self.saved_parameters.get('candle_interval').value]
-                print(f"Your candle interval is {self.saved_parameters.get('candle_interval').value}, therefore logs will be fetched every {sleep_time} seconds.")
-            except Exception as e:
-                print("WARNING: Could not fetch the candle interval from saved parameters. Logs will be fetched every 60 seconds.")
-                sleep_time = 60
-
-        # initialize the parameters required for displaying progress bar
-        if display_progress_bar:
-            if start_timestamp_map.get(trading_type) and end_timestamp_map.get(trading_type):
-                start_timestamp = start_timestamp_map.get(trading_type).replace(tzinfo=None)
-                end_timestamp = end_timestamp_map.get(trading_type).replace(tzinfo=None)
-                total_seconds = (end_timestamp - start_timestamp).total_seconds()
-            else:
-                display_progress_bar = False
-
-        # initialize all the variables
         all_logs = ''
-        tqdm_progress_bar = None
-        initial_next_token = None
-        error_counter = 0
-        status = None
-        count_starting_status = 0
-
-        while True:
-
-            # if logs are in starting phase, we wait until it changes
-            if status is None or status == ExecutionStatus.STARTING.value:
-                status = self.get_job_status(strategy_code, trading_type)["message"]
-                time.sleep(5)
-                if status == ExecutionStatus.STARTING.value:
-                    count_starting_status += 1
-                    print('\r', end=f'Looking for a dedicated virtual server to execute your strategy... ({count_starting_status})')
-                continue
-
-            # if logs get in started phase, we initialize the tqdm object for progress tracking
-            if display_progress_bar:
+
+        # logging with progress bar
+        if auto_update and start_timestamp_map.get(trading_type) and end_timestamp_map.get(trading_type):
+            tqdm_progress_bar = None
+            initial_next_token = None
+            error_counter = 0
+            status = None
+
+            start_timestamp = start_timestamp_map.get(trading_type).replace(tzinfo=None)
+            end_timestamp = end_timestamp_map.get(trading_type).replace(tzinfo=None)
+            total_seconds = (end_timestamp - start_timestamp).total_seconds()
+
+            count_starting_status = 0
+            while True:
+
+                # if logs are in starting phase, we wait until it changes
+                if status is None or status == ExecutionStatus.STARTING.value:
+                    status = self.get_job_status(strategy_code, trading_type)["message"]
+                    time.sleep(5)
+                    if status == ExecutionStatus.STARTING.value:
+                        count_starting_status += 1
+                        print('\r', end=f'Looking for a dedicated virtual server to execute your strategy... ({count_starting_status})')
+                    continue
+
+                # if logs get in started phase, we initialize the tqdm object for progress tracking
                 if tqdm_progress_bar is None and status == ExecutionStatus.STARTED.value:
                     tqdm_progress_bar = tqdm(desc='Execution Progress', total=total_seconds, position=0, leave=True, bar_format='{l_bar}{bar}| {n_fmt}/{total_fmt} [{elapsed}<{remaining}]')
 
-            for i in range(5):
-                try:
-                    response = self.api.get_logs(strategy_code=strategy_code, trading_type=trading_type, initial_next_token=initial_next_token)
-                    logs = response.get('data')
-                    if logs:
-                        break
-                except Exception as e:
-                    tqdm.write(f"\n{'----' * 10}\nFaced an error while fetching logs. \nError: {e}\n{'----' * 10}\n")
-                    time.sleep(5)
-                    pass
-
-            initial_next_token = response.get('nextForwardToken')
-            # if logs are empty we wait
-            if not logs:
-                status = self.get_job_status(strategy_code, trading_type)["message"]
-
-                # if status is stopped we break the while loop
-                if status in [ExecutionStatus.STOPPED.value, ExecutionStatus.STOPPING.value]:
-                    # tqdm.write(f'INFO: Got status as {status}, strategy execution completed.')    # for debug
-                    if display_progress_bar:
+                response = self.api.get_logs(strategy_code=strategy_code, trading_type=trading_type, log_type='partial', initial_next_token=initial_next_token)
+                logs = response.get('data')
+                if type(logs) is list:
+                    all_logs += '\n'.join(logs) + '\n'
+
+                # if logs are empty we wait
+                if not logs:
+                    status = self.get_job_status(strategy_code, trading_type)["message"]
+
+                    # if status is stopped we break the while loop
+                    if status in [ExecutionStatus.STOPPED.value, ExecutionStatus.STOPPING.value]:
+                        # tqdm.write(f'INFO: Got status as {status}, strategy execution completed.')    # for debug
                         if tqdm_progress_bar is not None:
                             tqdm_progress_bar.close()
-                    break
-
-                # continue if logs are not fetched
+                        break
+
+                    # continue if logs are not fetched
+                    else:
+                        # tqdm.write(f'WARNING: got no data, current status is {status}...')      # for debug
+                        time.sleep(5)
+                        continue
+
                 else:
-                    # tqdm.write(f'WARNING: got no data, current status is {status}...')      # for debug
-                    time.sleep(5)
-                    continue
-
-            else:
-                if type(logs) is list and initial_next_token:
-                    all_logs += ''.join(logs)
-
-                # print the logs below progressbar
-                if print_live_logs:
-                    tqdm.write(''.join(logs))
-
-                # iterate in reverse order
-                if display_progress_bar:
+                    # print the logs below progressbar
+                    if display_logs_in_auto_update_mode:
+                        tqdm.write('\n'.join(logs))
+
+                    # iterate in reverse order
                     for log in logs[::-1]:
                         try:
+
                             # extract log terms inside square brackets
                             _ = re.findall(r'\[(.*?)\]', log)
 
@@ -402,23 +367,16 @@
                             tqdm.write(f'WARNING: faced an error while updating logs process. Error: {ex}')
                             error_counter += 1
 
-                    # avoid infinite loop in case of error
-                    if error_counter > 5:
-                        break
-
-                print(len(logs))
-                if len(logs) >= 1000:
-                    tqdm.write(f"\n{'-----' * 5}\nWaiting {sleep_time} seconds for fetching next logs ...\n{'-----' * 5}\n")  # for debug
-                    time.sleep(sleep_time)
-                else:
-                    time.sleep(1)
-
+                        # avoid infinite loop in case of error
+                        if error_counter > 5:
+                            break
+
+                    initial_next_token = response.get('initialNextToken')
+        else:
+            all_logs = self.api.get_logs(strategy_code=strategy_code, trading_type=trading_type, log_type='full').get('data')
         return all_logs
->>>>>>> 0f770e57
-
-        return self.api.get_logs(strategy_code=strategy_code, trading_type=trading_type).get('data')
-
-    def get_report(self, strategy_code, trading_type, report_type, render_as_dataframe=False, show_all_rows=False, location=None):
+
+    def get_report(self, strategy_code, trading_type, report_type, render_as_dataframe=False, show_all_rows=False, country=None):
         """
         Fetch report for a strategy
 
@@ -428,7 +386,7 @@
             report_type: Value of TradingReportType Enum
             render_as_dataframe: True or False
             show_all_rows: True or False
-            location: Location of the Exchange
+            country: country of the Exchange
 
         Returns:
             report details
@@ -440,7 +398,7 @@
         assert isinstance(render_as_dataframe, bool), f'Argument "render_as_dataframe" should be a bool'
         assert isinstance(show_all_rows, bool), f'Argument "show_all_rows" should be a bool'
         # assert (broker is None or isinstance(broker, AlgoBullsSupportedBrokers) is True), f'Argument broker should be None or an enum of type {AlgoBullsSupportedBrokers.__name__}'
-        response = self.api.get_reports(strategy_code=strategy_code, trading_type=trading_type, report_type=report_type, location=location)
+        response = self.api.get_reports(strategy_code=strategy_code, trading_type=trading_type, report_type=report_type, country=country)
         if response.get('data'):
             if render_as_dataframe:
                 if show_all_rows:
@@ -452,15 +410,14 @@
         else:
             print('Report not available yet. Please retry in sometime')
 
-    def get_pnl_report_table(self, strategy_code, trading_type, location, slippage_percent=None):
+    def get_pnl_report_table(self, strategy_code, trading_type, country):
         """
             Fetch BT/PT/RT Profit & Loss details
 
             Args:
                 strategy_code: strategy code
                 trading_type: type of trades : Backtesting, Papertrading, Realtrading
-                location: Location of the exchange
-                slippage_percent: percentage of slippage per order
+                country: country of the exchange
 
             Returns:
                 Report details
@@ -469,10 +426,10 @@
         assert isinstance(strategy_code, str), f'Argument "strategy_code" should be a string'
 
         # Fetch the data
-        if location is None:
-            location = self.strategy_locale_map[trading_type].get(strategy_code, Locale.DEFAULT.value)
-
-        data = self.get_report(strategy_code=strategy_code, trading_type=trading_type, report_type=TradingReportType.PNL_TABLE, location=location)
+        if country is None:
+            country = self.strategy_country_map[trading_type].get(strategy_code, Country.DEFAULT.value)
+
+        data = self.get_report(strategy_code=strategy_code, trading_type=trading_type, report_type=TradingReportType.PNL_TABLE, country=country)
 
         # Post-processing: Cleanup & converting data to dataframe
         column_rename_map = OrderedDict([
@@ -498,11 +455,6 @@
             _df['exit_transaction_type'] = _df['exit_transaction_type'].apply(lambda _: 'BUY' if _ else 'SELL')
             _df["pnl_cumulative_absolute"] = _df["pnl_absolute"].cumsum(axis=0, skipna=True)
 
-            # add slippage here
-            if slippage_percent:
-                _df[['entry_price', 'exit_price']] = _df.apply(
-                    lambda row: (slippage(row.entry_price, row.entry_variety, row.entry_transaction_type, slippage_percent), slippage(row.exit_price, row.exit_variety, row.exit_transaction_type, slippage_percent)), axis=1, result_type='expand')
-                _df['pnl_absolute'] = _df['exit_price'] - _df['entry_price']
         else:
             # No data available, send back an empty dataframe
             _df = pd.DataFrame(columns=list(column_rename_map.values()))
@@ -611,7 +563,6 @@
 
         Returns:
             job submission status
-            location of the instruments
         """
 
         # check if values received by new parameter names, else extract from old parameter names, else extract from saved parameters
@@ -745,7 +696,7 @@
         response = self.api.start_strategy_algotrading(strategy_code=strategy_code, start_timestamp=start_timestamp, end_timestamp=end_timestamp, trading_type=trading_type,
                                                        lots=lots, initial_funds_virtual=initial_funds_virtual, broker_details=broking_details, location=location)
 
-        self.strategy_locale_map[trading_type][strategy_code] = location
+        self.strategy_country_map[trading_type][strategy_code] = Country[Locale(location).name].value
         return response
 
     def backtest(self, strategy=None, start=None, end=None, instruments=None, lots=None, parameters=None, candle=None, mode=None, delete_previous_trades=True, initial_funds_virtual=None, vendor_details=None, **kwargs):
@@ -817,53 +768,39 @@
 
         return self.stop_job(strategy_code=strategy_code, trading_type=TradingType.BACKTESTING)
 
-<<<<<<< HEAD
-    def get_backtesting_logs(self, strategy_code):
-=======
-    def get_backtesting_logs(self, strategy_code, display_progress_bar=True, print_live_logs=False):
->>>>>>> 0f770e57
+    def get_backtesting_logs(self, strategy_code, auto_update=True, display_logs_in_auto_update_mode=False):
         """
         Fetch Back Testing logs
 
         Args:
             strategy_code: Strategy code
-<<<<<<< HEAD
-=======
-            display_progress_bar: to track the execution on progress bar as your strategy is executed
-            print_live_logs: to print the live logs as your strategy is executed
->>>>>>> 0f770e57
+            auto_update: If True, logs will be continuously fetched until strategy execution is complete. A progress bar will show the live status of strategy execution
+            display_logs_in_auto_update_mode: Applicable only if auto_update is True; display the logs as they are fetched
 
         Returns:
             Report details
         """
 
         assert isinstance(strategy_code, str), f'Argument "strategy_code" should be a string'
-        assert isinstance(display_progress_bar, bool), f'Argument "display_progress_bar" should be a boolean'
-        assert isinstance(print_live_logs, bool), f'Argument "print_live_logs" should be a boolean'
-
-<<<<<<< HEAD
-        return self.get_logs(strategy_code, trading_type=TradingType.BACKTESTING)
-=======
-        return self.get_logs(strategy_code, trading_type=TradingType.BACKTESTING, display_progress_bar=display_progress_bar, print_live_logs=print_live_logs)
->>>>>>> 0f770e57
-
-    def get_backtesting_report_pnl_table(self, strategy_code, location=None, show_all_rows=False, force_fetch=False, slippage_percent=None):
+
+        return self.get_logs(strategy_code, trading_type=TradingType.BACKTESTING, auto_update=auto_update, display_logs_in_auto_update_mode=display_logs_in_auto_update_mode)
+
+    def get_backtesting_report_pnl_table(self, strategy_code, country=None, show_all_rows=False, force_fetch=False):
         """
         Fetch Back Testing Profit & Loss details
 
         Args:
             strategy_code: strategy code
-            location: Location of Exchange
+            country: country of Exchange
             show_all_rows: True or False
             force_fetch: Forcefully fetch PnL data
-            slippage_percent: Slippage percentage value
 
         Returns:
             Report details
         """
 
-        if self.backtesting_pnl_data is None or location is not None or force_fetch:
-            self.backtesting_pnl_data = self.get_pnl_report_table(strategy_code, TradingType.BACKTESTING, location, slippage_percent)
+        if self.backtesting_pnl_data is None or country is not None or force_fetch:
+            self.backtesting_pnl_data = self.get_pnl_report_table(strategy_code, TradingType.BACKTESTING, country)
 
         return self.backtesting_pnl_data
 
@@ -977,53 +914,39 @@
 
         return self.stop_job(strategy_code=strategy_code, trading_type=TradingType.PAPERTRADING)
 
-<<<<<<< HEAD
-    def get_papertrading_logs(self, strategy_code):
-=======
-    def get_papertrading_logs(self, strategy_code, display_progress_bar=True, print_live_logs=True):
->>>>>>> 0f770e57
+    def get_papertrading_logs(self, strategy_code, auto_update=False, display_logs_in_auto_update_mode=False):
         """
         Fetch Paper Trading logs
 
         Args:
             strategy_code: Strategy code
-<<<<<<< HEAD
-=======
-            display_progress_bar: to track the execution on progress bar as your strategy is executed
-            print_live_logs: to print the live logs as your strategy is executed
->>>>>>> 0f770e57
+            auto_update: If True, logs will be continuously fetched until strategy execution is complete. A progress bar will show the live status of strategy execution
+            display_logs_in_auto_update_mode: Applicable only if auto_update is True; display the logs as they are fetched
 
         Returns:
             Report details
         """
 
         assert isinstance(strategy_code, str), f'Argument "strategy_code" should be a string'
-        assert isinstance(display_progress_bar, bool), f'Argument "display_progress_bar" should be a boolean'
-        assert isinstance(print_live_logs, bool), f'Argument "print_live_logs" should be a boolean'
-
-<<<<<<< HEAD
-        return self.get_logs(strategy_code=strategy_code, trading_type=TradingType.PAPERTRADING)
-=======
-        return self.get_logs(strategy_code, trading_type=TradingType.PAPERTRADING, display_progress_bar=display_progress_bar, print_live_logs=print_live_logs)
->>>>>>> 0f770e57
-
-    def get_papertrading_report_pnl_table(self, strategy_code, location=None, show_all_rows=False, force_fetch=False, slippage_percent=None):
+
+        return self.get_logs(strategy_code=strategy_code, trading_type=TradingType.PAPERTRADING, auto_update=auto_update, display_logs_in_auto_update_mode=display_logs_in_auto_update_mode)
+
+    def get_papertrading_report_pnl_table(self, strategy_code, country=None, show_all_rows=False, force_fetch=False):
         """
         Fetch Paper Trading Profit & Loss details
 
         Args:
             strategy_code: strategy code
-            location: Location of the exchange
+            country: country of the exchange
             show_all_rows: True or False
             force_fetch: Forcefully fetch PnL data
-            slippage_percent: Slippage percentage value
 
         Returns:
             Report details
         """
 
-        if self.papertrade_pnl_data is None or location is not None or force_fetch:
-            self.papertrade_pnl_data = self.get_pnl_report_table(strategy_code, TradingType.PAPERTRADING, location, slippage_percent)
+        if self.papertrade_pnl_data is None or country is not None or force_fetch:
+            self.papertrade_pnl_data = self.get_pnl_report_table(strategy_code, TradingType.PAPERTRADING, country)
 
         return self.papertrade_pnl_data
 
@@ -1140,43 +1063,30 @@
 
         return self.stop_job(strategy_code=strategy_code, trading_type=TradingType.REALTRADING)
 
-<<<<<<< HEAD
-    def get_realtrading_logs(self, strategy_code):
-=======
-    def get_realtrading_logs(self, strategy_code, display_progress_bar=True, print_live_logs=True):
->>>>>>> 0f770e57
+    def get_realtrading_logs(self, strategy_code, auto_update=False, display_logs_in_auto_update_mode=False):
         """
         Fetch Real Trading logs
 
         Args:
             strategy_code: Strategy code
-<<<<<<< HEAD
-=======
-            display_progress_bar: to track the execution on progress bar as your strategy is executed
-            print_live_logs: to print the live logs as your strategy is executed
->>>>>>> 0f770e57
+            auto_update: If True, logs will be continuously fetched until strategy execution is complete. A progress bar will show the live status of strategy execution
+            display_logs_in_auto_update_mode: Applicable only if auto_update is True; display the logs as they are fetched
 
         Returns:
             Report details
         """
 
         assert isinstance(strategy_code, str), f'Argument "strategy_code" should be a string'
-        assert isinstance(display_progress_bar, bool), f'Argument "display_progress_bar" should be a boolean'
-        assert isinstance(print_live_logs, bool), f'Argument "print_live_logs" should be a boolean'
-
-<<<<<<< HEAD
-        return self.get_logs(strategy_code=strategy_code, trading_type=TradingType.REALTRADING)
-=======
-        return self.get_logs(strategy_code, trading_type=TradingType.REALTRADING, display_progress_bar=display_progress_bar, print_live_logs=print_live_logs)
->>>>>>> 0f770e57
-
-    def get_realtrading_report_pnl_table(self, strategy_code, location=None, show_all_rows=False, force_fetch=False):
+
+        return self.get_logs(strategy_code=strategy_code, trading_type=TradingType.REALTRADING, auto_update=auto_update, display_logs_in_auto_update_mode=display_logs_in_auto_update_mode)
+
+    def get_realtrading_report_pnl_table(self, strategy_code, country=None, show_all_rows=False, force_fetch=False):
         """
         Fetch Real Trading Profit & Loss details
 
         Args:
             strategy_code: strategy code
-            location: Location of the Exchange
+            country: country of the Exchange
             show_all_rows: True or False
             force_fetch: Forcefully fetch PnL data
 
@@ -1184,8 +1094,8 @@
             Report details
         """
 
-        if self.realtrade_pnl_data is None or location is not None or force_fetch:
-            self.realtrade_pnl_data = self.get_pnl_report_table(strategy_code, TradingType.REALTRADING, location)
+        if self.realtrade_pnl_data is None or country is not None or force_fetch:
+            self.realtrade_pnl_data = self.get_pnl_report_table(strategy_code, TradingType.REALTRADING, country)
 
         return self.realtrade_pnl_data
 
