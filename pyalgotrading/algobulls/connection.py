--- conflicted
+++ resolved
@@ -397,13 +397,8 @@
         order_report = None
 
         # get pnl data and cleanup as per quantstats format
-<<<<<<< HEAD
-        _returns_df = pnl_df[['entry_timestamp', 'net_pnl']]
-        _returns_df['entry_timestamp'] = _returns_df['entry_timestamp'].dt.tz_localize(None)            # Note: Quantstats has a bug. It doesn't accept the df index, which is set below, with timezone. Hence, we have to drop the timezone info
-=======
         _returns_df = pnl_df[['entry_timestamp', 'pnl_absolute']]
         _returns_df['entry_timestamp'] = _returns_df['entry_timestamp'].dt.tz_localize(None)  # Note: Quantstats has a bug. It doesn't accept the df index, which is set below, with timezone. Hence, we have to drop the timezone info
->>>>>>> f61197d1
         _returns_df = _returns_df.set_index('entry_timestamp')
         _returns_df["total_funds"] = _returns_df.pnl_absolute.cumsum() + initial_funds
         _returns_df = _returns_df.dropna()
